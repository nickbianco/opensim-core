--- conflicted
+++ resolved
@@ -81,9 +81,6 @@
   Tropter-related dependencies have been removed: `adolc`, `colpack`, and `eigen`. (#3988)
 - `OpenSim::Mesh` now retains a reference-counted copy of the mesh data when it's copied, which should make
   copying + re-finalizing `OpenSim::Model`s faster (#4010).
-<<<<<<< HEAD
-- Completed the implementation of the `MeyerFregly2016Force` included in the `StationPlaneContactForce` class to support NMSM Pipeline-equivalent contact models in Moco. (#3877)
-=======
 - Updated `TableUtilities::filterLowpass` to apply padding after resampling, so that the 
   initial time point of an input table is preserved. (#4020)
 - Support using swig version 4.2 to generate Java & Python bindings. (#4028)
@@ -91,7 +88,7 @@
   other path-based force elements dependent on a user-provided expression. (#4035)
 - Fixed a bug where `DeGrooteFregly2016Muscle::getBoundsNormalizedFiberLength()` was returning
   tendon force bounds rather than fiber length bounds. (#4040)
->>>>>>> aa40605b
+- Completed the implementation of the `MeyerFregly2016Force` included in the `StationPlaneContactForce` class to support NMSM Pipeline-equivalent contact models in Moco. (#3877)
 
 
 v4.5.1
