This document lists the changes to `opensim-core` that are
introduced with each new version, starting with version 4.0. When possible, we provide the
GitHub issues or pull requests that
are related to the items below. If there is no issue or pull
request related to the change, then we may provide the commit.

This is not a comprehensive list of changes but rather a hand-curated collection of the more notable ones. For a comprehensive history, see the [OpenSim Core GitHub repo](https://github.com/opensim-org/opensim-core).

v4.6
====
- The performance of `getStateVariableValue`, `getStateVariableDerivativeValue`, and `getModelingOption` was improved in
  the case where provided string is just the name of the value, rather than a path to it (#3782)
- Fixed bugs in `MocoStepTimeAsymmetryGoal::printDescriptionImpl()` where there were missing or incorrect values printed. (#3842)
- Added `ModOpPrescribeCoordinateValues` which can prescribe motion of joints in a model given a table of data. (#3862)
- Fixed bugs in `convertToMocoTrajectory()` and `MocoTrajectory::resampleWithFrequency()` by updating `interpolate()` to
  allow extrapolation using the `extrapolate` flag. Combined with the `ignoreNaNs` flag, this prevents NaNs from
  occurring in the output. (#3867)
- Added `Output`s to `ExpressionBasedCoordinateForce`, `ExpressionBasedPointToPointForce`, and `ExpressionBasedBushingForce` for accessing force values. (#3872)
- `PointForceDirection` no longer has a virtual destructor, is `final`, and its `scale` functionality
  has been marked as `[[deprecated]]` (#3890)
- Added `ExpressionBasedFunction` for creating `Function`s based on user-defined mathematical expressions. (#3892)
- Added `ForceProducer`, `ForceConsumer`, and `ForceApplier`, which are fundamental APIs for force-producing
  components. The `ForceProducer` API was also rolled out to a variety of existing `Force` components, which
  means that API users can now now ask many `Force` components what forces they produce (see #3891 for a
  comprehensive overview).
- Made improvements to `MocoUtilities::createExternalLoadsTableForGait()`: center of pressure values are now set to zero, rather
  than NaN, when vertical force is zero, and the vertical torque is returned in the torque columns (rather than the sum of the
  sphere torques) to be consistent with the center of pressure GRF representation.
- Fixed an issue where a copy of an `OpenSim::Model` containing a `OpenSim::ExternalLoads` could not be
  finalized (#3926)
- Updated all code examples to use C++17 (after a few months of compiling as C++14 : #3929).
- Added class `OpenSim::StatesDocument` as a systematic means of serializing and deserializing a complete trajectory
  (i.e., time history) of all states in the `SimTK::State` to and from a single `.ostates` file. Prior to `StatesDocument`,
  only the trajectories of continuous states (e.g., joint angles, joint speeds, muscle forces, and the like) could be systematically
  written to file, either in the form of a `Storage` file or as a `TimeSeriesTable` file, leaving discrete states (e.g., muscle
  excitations and contact model anchor points) and modeling options (e.g., joint clamps) unserialized. `StatesDocument`, on the
  other hand, serializes all continuous states, discrete states, and modeling options registered with `OpenSim::Component`.
  Whereas neither `Storage` files nor `TimeSeriesTable` files are currently able to handle mixed variable types, `StatesDocument`
  is able to accommodate variables of type `bool`, `int`, `double`, `Vec2`, `Vec3`, `Vec4`, `Vec5`, and `Vec6` all in the same
  `.ostates` file. `.ostate` files are written in `XML` format and internally carry the name of the OpenSim model to which the
  states belong, a date/time stamp of when the file was written, and a user-specified note. `.ostate` files also support a
  configurable output precision. At the highest ouput precsion (~20 significant figures), serialization/deserialization is
  a lossless process. (#3902)
- Improved `OpenSim::IO::stod` string-to-decimal parsing function by making it not-locale-dependant (#3943, #3924; thanks @alexbeattie42)
- Improved the performance of `ComponentPath` traversal (e.g. as used by `Component::getComponent`, `Component::getStateVariableValue`)
- Added Python and Java (Matlab) scripting support for `TimeSeriesTable_<SimTK::Rotation>`. (#3940)
- Added the templatized `MocoStudy::analyze<T>()` and equivalent scripting counterparts: `analyzeVec3`, `analyzeSpatialVec`, `analyzeRotation`. (#3940)
- Added `ConstantCurvatureJoint` to the SWIG bindings; it is now available in Matlab and Python (#3957). 
- Added methods and `Output`s for calculating the angular momentum of a `Body`. (#3962)
- Updated `TabOpLowPassFilter` so that by default the processed table is trimmed to the original time range after padding and filtering. 
  The original behavior (no trimming) can be enabled via the new property `trim_to_original_time_range`. (#3969)
- Make `InverseKinematicsSolver` methods to query for specific marker or orientation-sensor errors more robust to invalid names or names not 
  in the intersection of names in the model and names in the provided referece/data. Remove methods that are index based from public interface.(#3951) 
- Replace usages of `OpenSim::make_unique` with `std::make_unique` and remove wrapper function now that C++14 is used in OpenSim (#3979). 
- Add utility method `createVectorLinspaceInterval` for the `std::vector` type and add unit tests. Utilize the new utility method to fix a bug (#3976) 
  in creating the uniformly sampled time interval from the experimental data sampling frequency in `APDMDataReader` and `XsensDataReader` (#3977).
- Fix Point Kinematics Reporter variable and initialization error and add unit tests (#3966)
- `OpenSim::ContactHalfSpace`, `OpenSim::ContactMesh`, and `OpenSim::ContactSphere` now check their associated `Appearance`'s `is_visible` flag when deciding whether to emit their associated decorations (#3993).
- The message associated with `OpenSim::PropertyException` now includes the full absolute path to the component that threw the exception (#3987).
- Add an improved uniform sampling check for `std::vector` containers to `CommonUtilities` and use the implemented method in the `TableUtilities::filterLowpass` method (#3968, #3978).
- Several bugs in `OpenSim::ExpressionBasedBushingForce::generateDecorations` were fixed:
  - It will now check for `0.0` values for `visual_aspect_ratio`, `moment_visual_scale`,
    and `force_visual_scale` when emitting decorations, skipping emission where `0.0` is
    found (previously: it would emit objects scaled by 0.0, causing downstream issues).
  - It will only emit decorations when called with `fixed` set to `false` (previously, frame
    decorations were emitted for both `true` and `false`, resulting in double-emission).
  - It will now check for NaNed vectors coming from the underlying expression, skipping emission
    if one is detected (previously: it would emit decorations with `NaN`ed transforms).
- `PolynomialPathFitter` now allows fitting paths that depend on more than 6 coordinates, matching recent changes to `MultivariatePolynomialFunction` (#4001).
- If an `Object` cannot be found when loading a list property from XML, a warning will now be emitted to the log (previously: it was emitted to `std::cerr`, #4009).
- Added the property `activation_dynamics_smoothing` to `DeGrooteFregly2016Muscle`. This property uses the model's original value of 0.1 as a 
  default, but users may consider increasing this value (e.g., 10.0) so that the activation and deactivation speeds of the model better match the 
  activation and deactivation time constants.
- Remove unused, legacy `<defaults>` blocks in `.osim` and `.xml` files (#3986).
- Added `example3DWalking`, which demonstrates how to create a tracking simulation with foot-ground contact in Moco. (#4008)
- Added `ModelFactory::createResidualActuators` and `ModOpAddResiduals` to make it easy to add a set of residual actuators to a model. 
  The default behavior of `ModOpAddReserves` remains the same, but a new constructor has been added to enable skipping coordinates associated 
  with residual forces so that they can be set separately with `ModOpAddResiduals`. (#4008)
- Added convenience methods to `MocoTrack` to allow setting marker weights from a `Set<MarkerWeight>` or `IKTaskSet`. (#4008)
- Remove the `tropter` libraries, the Tropter solver in Moco, and all references to it from build system. As a result, the following 
  Tropter-related dependencies have been removed: `adolc`, `colpack`, and `eigen`. (#3988)
- `OpenSim::Mesh` now retains a reference-counted copy of the mesh data when it's copied, which should make
  copying + re-finalizing `OpenSim::Model`s faster (#4010).
- Updated `TableUtilities::filterLowpass` to apply padding after resampling, so that the 
  initial time point of an input table is preserved. (#4020)
- Support using swig version 4.2 to generate Java & Python bindings. (#4028)
- Added `ExpressionBasedPathForce`, which can be used to create non-linear path springs or 
  other path-based force elements dependent on a user-provided expression. (#4035)
- Fixed a bug where `DeGrooteFregly2016Muscle::getBoundsNormalizedFiberLength()` was returning
  tendon force bounds rather than fiber length bounds. (#4040)
- Fixed bugs in `PolynomialPathFitter` when too few coordinate samples were provided. (#4039)
<<<<<<< HEAD
- In `StaticOptimization`, state derivatives are now pre-calculated at the time points of the original data, rather than calculated during optimization from splines. This change reduces computational time by as much as 25%. (#4037)
=======
- Exposed the "dissipated energy" state variable allocated by the `SimTK::Force::LinearBushing` that is internal to `BushingForce`. 
  This change fixed a bug in Moco where adding a `BushingForce` led to a segfault due to a mismatch between the size of the 
  auxiliary state vector reserved by Moco and `SimTK::State::getZ()`. (#4054)
>>>>>>> 81f6d994


v4.5.1
======
- Added support for list `Socket`s via the macro `OpenSim_DECLARE_LIST_SOCKET`. The macro-generated method
  `appendSocketConnectee_*` can be used to connect `Object`s to a list `Socket`. In addition, `Component` and Socket have
  new `getConnectee` overloads that take an index to a desired object in the list `Socket` (#3652).
- Added `ComponentPath::root()`, which returns a `ComponentPath` equivalent to "/"
- Added `ComponentPath::separator()`, which returns the separator that's placed between elements of the path (i.e. `'/'`)
- `ComponentPath` is now less-than (`<`) comparable, making it usable in (e.g.) `std::map`
- `ComponentPath` now has a `std::hash<T>` implementation, making it usable in (e.g.) `std::unordered_map`
- Added `.clear()` and `.empty()` to `ComponentPath` for more parity with `std::string`'s semantics
- Added `tryGetSocket` and `tryUpdSocket` to the `Component` interface, which provides a non-throwing way of
  querying a component's sockets by name (#3673)
- Added `tryGetOutput` and `tryUpdOutput` to the `Component` interface, which provides a non-throwing way of
  querying a component's outputs by name (#3673)
- The XMLDocument that is held within OpenSim::Object is now reference-counted, to help ensure
  it is freed (e.g. when an exception is thrown)
- Calling `getConnectee` no longer strongly requires that `finalizeConnection` has been called on the socket. The
  implementation will now fall back to the (slower) method of following the socket's connectee path property. This
  is useful if (e.g.) following sockets *during* a call to `Component::finalizeConnections`
- `Controller` now manages the list of controlled actuators using a list `Socket` instead of a `Set<Actuators>` (#3683).
  The `actuator_list` property has been removed from `Controller` in lieu of the list `Socket`, which appears as
  `socket_actuators` in the XML. This change also necessitated the addition of an added `initSystem()` call in
  `AbstractTool::updateModelForces()` so that connected actuators have the same root component as the `Model`
  at the time of `Socket` connection. Finally, `PrescribedController::prescribeControlForActuator(int, Function*)` is
  now deprecated in favor of `PrescribedController::prescribeControlForActuator(const std::string&, Function*)`.
- Bumped the version of `ezc3d` to 1.5.8, which can now deal properly with Type-3 force platforms and c3d from Shadow
- Added `StationDefinedFrame` component, which is a `Frame` component that automatically computes its position and
  orientation from `Station`s in the model
- Models with `PrescribedController`s are now supported by Moco (#3701). Controls for actuators controlled by
  `PrescribedController`s are now excluded from the optimization problem.
- Fixed documentation error in `Umberger2010MuscleMetabolicsProbe` where muscle mass was incorrectly omitted for the
  activation maintenance rate.
- Methods are now available in `OpenSim::Component` for generating a list of all `ModelingOption`s and `DiscreteVariable`s in an `OpenSim::Model` or other `Component`. (#3745)
- `OpenSim::Component` accessor methods for `ModelingOption`s and `DiscreteVariables`s now accept both absolute and relative component paths. (#3745)
- `DiscreteVariables` in OpenSim can now be a range of numerical types, including `bool`, `int`, `double`, `Vec2`, `Vec3`, ..., `Vec6`, and `Quaternion`. (#3745)
- `DiscreteVariable`s and `ModelingOption`s allocated natively in Simbody can now be added to an `OpenSim::Component` and accessed via its `Component` API. To support this capability, `getDiscreteVariableIndex()` has been replaced by `getDiscreteVariableIndexes()` which returns both the index of the discrete variable and the index of the `SimTK::Subsystem` to which the descrete variable belongs. (#3745)
- Computationally efficient methods are now available for extracting the time histories of individual state variables, discrete states, and modeling options from a state trajectory (i.e., a `SimTK::Array_<SimTK::State>`). Collectively, these methods form the basis for performing a comprehensive serialzation of a state trajectory to file. (#3745)
- Computationally efficient methods are now available for building a state trajectory (i.e., a `SimTK::Array_<SimTK::State>`) from the time histories of individual state variables, discrete states, and modeling options. Collectively, these methods form the basis for performing a comprehenvise deserialization of a states trajectory from file. (#3745)
- Added `Model::calcForceContributionsSum()`, a wrapper method for `GeneralForceSubsystem` for efficiently
  calculating a subset of a model's body and mobility forces. (#3755)
- Added `Force::getForceIndex()` to allow accessing the `SimTK::ForceIndex` for force elements. (#3755)
- Improved performance in `MultivariatePolynomialFunction` and added convenience methods for automatically generating function derivatives (#3767).
- Added options to `PolynomialPathFitter` for including moment arm and lengthening speed functions in generated `FunctionBasedPath`s (#3767).
- The signature for `PrescribedController::prescribeControlForActuator()` was changed to take a `Function` via a const reference rather than a
pointer to avoid crashes in scripting due to invalid pointer ownership (#3781).
- Added option to `PolynomialPathFitter` to use stepwise regression for fitting a minimal set of polynomial coefficients for a `FunctionBasedPath` (#3779).
- Fixed a bug in SimulationUtilities::analyze<T> that would provide an incorrectly sized control vector to
  the model if controls were missing from the input controls table. (#3769)
- Added InputController, an intermediate abstract class of Controller that provides supports for controllers
  that map scalar control values from a list Input (connected to Outputs from one or more ModelComponents)
  to model actuator controls. (#3769)
- Updated Moco stack to use Casadi 3.6.5, IPOPT 3.14.16, and compatible MUMPS and Metis. (#3693, #3807)
- Upgrade Python and NumPy versions to 3.10 and 1.25, repectively, in ci workflow (#3794).
- Fixed bug in `report.py` preventing plotting multiple MocoParameter values. (#3808)
- Added SynergyController, a controller that computes controls for a model based on a linear combination of a set of Input control signals and a set of synergy vectors. (#3796)
- Fixed bug in `OpenSim::PiecewiseLinearFunction` that prevented proper initialization of the coefficient array when the number of function points is equal to 1. (#3817)
- Updated `PolynomialPathFitter` to use all available hardware threads during parallelization. (#3818)
- Exposed `TimeSeriesTable::trimToIndices` to public API. (#3824)
- Fixed bug in `Logger::cout`, now it works at any logger level. (#3826)
- Fixed bugs in `MocoCasOCProblem` and `CasOC::Problem` with incorrect string formatting. (#3828)
- Fixed `MocoOrientationTrackingGoal::initializeOnModelImpl` to check for missing kinematic states, but allow other missing columns. (#3830)
- Improved exception handling for internal errors in `MocoCasADiSolver`. Problems will now abort and print a descriptive error message (rather than fail due to an empty trajectory). (#3834)
- Upgraded the Ipopt dependency Metis to version 5.1.0 on Unix and macOS to enable building on `osx-arm64` (#3874).


v4.5
====
- Added `AbstractGeometryPath` which is a base class for `GeometryPath` and other path types (#3388). All path-based
forces now own the property `path` of type `AbstractGeometryPath` instead of the `GeometryPath` unnamed property. Getters
and setters have been added to these forces to provide access to concrete path types (e.g., `updPath<T>`). In `Ligament`
and `Blankevoort1991Ligament`, usages of `get_GeometryPath`, `upd_GeometryPath`, etc., need to be updated to
`getGeometryPath`, `updGeometryPath`, etc., or a suitable alternative.
- Fixed a minor memory leak when calling `OpenSim::CoordinateCouplerConstraint::setFunction` (#3541)
- Increase the number of input dimensions supported by `MultivariatePolynomialFunction` to 6 (#3386)
- Added `Assertion.h` and associated `OPENSIM_ASSERT*` macros (#3531)
- Replaced uses of `assert` with `OPENSIM_ASSERT`, so that assertion may be configured via cmake in the future, and
  so that OpenSim (esp. debug builds) throw instead of terminating the process (#3531)
- Fixed mis-indexing into an `OpenSim::ObjectProperty` now throws an exception rather than segfaulting (#3347)
- `PointToPointSpring` now throws an exception on finalizing connections if both sides of the spring
  are connected to the same base frame (#3485)
- Clarified that `OpenSim::Controller`'s `actuator_list` takes a list of actuator names, rather than paths (#3484)
- Deleting elements from an `OpenSim::Coordinate` range now throws an exception during `finalizeFromProperties` (previously:
  it would let you do it, and throw later when `Coordinate::getMinRange()` or `Coordinate::getMaxRange()` were called, #3532)
- Added `FunctionBasedPath`, a class for representing paths in `Force`s based on `Function` objects (#3389)
- Introduced the method `Model::getCoordinateNamesInMultibodyTreeOrder` for convenient access to internal coordinate ordering for scripting users (#3569)
- Fixed a bug where constructing a `ModelProcessor` from a `Model` object led to an invalid `Model`
- Added `LatinHypercubeDesign`, a class for generating Latin hypercube designs using random and algorithm methods (#3570)
- Refactor c3dExport.m file as a Matlab function (#3501), also expose method to allow some operations on tableColumns
  (multiplyAssign) to speed up data processing.
- Fixed xml-related memory leaks that were occuring when deserializing OpenSim models. (Issue #3537, PR #3594)
- Fixed a minor bug when the locally installed package (via `pip`) couldn't find the dependencies (PR #3593). Added `data_files` argument to the `setup.py` to copy all the dependencies into the opensim package folder in the Python environment.
- Added `PolynomialPathFitter`, A utility class for fitting a set of `FunctionBasedPath`s to existing geometry-path in
  an OpenSim model using `MultivariatePolynomialFunction`s (#3390)
- Added `examplePolynomialPathFitter.py`, a scripting example that demonstrates how to use `PolynomialPathFitter` (#3607)
- Fixed a bug where using `to_numpy()` to convert `RowVectorView`s to Python arrays returned incorrect data (#3613)
- Bumped the version of `ezc3d` which can now Read Kistler files
- Updated scripting method addTableMetaDataString to support overwriting metadata value for an existing key (#3589)
- Exposed simbody methods to obtain GravityForces, MobilityForces and BodyForces (#3490)
- Simbody was updated such that the headers it transitively exposes to downstream projects are compatible with C++20 (#3619)
- Moved speed computation from `computeForce` in children of `ScalarActuator` to dedicated `getSpeed` function.
- Fix type problem with BufferedOrientationReference (Issue #3415, PR #3644)
- Fixed setting the color of a PathSpring's GeometryPath should now update the color of the PathSpring geometry


v4.4.1
======
- IMU::calcGyroscopeSignal() now reports angular velocities in the IMU frame.
- Update `report.py` to set specific colors for plotted trajectories
- Made `Component::getSocketNames` a `const` member method (previously: non-const)
- Added `ModOpReplaceMusclesWithPathActuators` to the list of available model operators in `ModelOperators.h`
- Modifed the swig interface files to make OpenSim::PathPointSet adopt new PathPoints inserted into it. (Issue #3276)
- Remove references to obsoleted dependency BTK, use ezc3d exclusively.
- Fixed an issue with IPOPT libraries when building OpenSim with `OPENSIM_WITH_CASADI = ON` but `OPENSIM_WITH_TROPTER = OFF` (Issue #3267).
- Removed all references to deprecated environment variable `OPENSIM_HOME`.
- Fix issue where templatized Property classes are not available to Objects defined in plugins.
- Minimum supported version for Java is now 1.8 in the cmake files (Issue #3215).
- Fix CSV file adapter hanging on csv files that are missing end-header (issue #2432).
- Improve documentation for MotionType to serve scripting users (Issue #3324).
- Drop support for 32-bit Matlab in build system since Matlab stopped providing 32-bit distributions (issue #3373).
- Hotfixed body inertia not being updated after changing the 'inertia' property of a body (Issue #3395).
- Fixed segfault that can occur when working with OpenSim::Models that are initialized from invalid XML (osim) data (#3409)
- Deduplicated `SmoothSegmentedFunction` data when constructing the muscle curves (#3442).
- Added `OpenSim::AbstractSocket::canConnectTo(Object const&) const`, for faster socket connectivity checks (#3451)
- Fixed the `CoordinateCouplerConstraint` bug preventing functions with multiple independent coordinates (#3435)
- Removed memory leak tests from `testInitState` and `testComponents`, because external analyzers (e.g. libASAN) are better-suited to this (#3459)
- Fixed `CMC_TaskSet` memory leak whenever it is copied (#3457)
- Added `SIMBODY_EXTRA_CMAKE_ARGS` to `dependencies/CMakeLists.txt`, which lets integrators customize Simbody via the OpenSim superbuild (#3455)
- Fixed out-of-bounds memory access in testAssemblySolver (#3460)
- The property, input, output, and socket macros (e.g. OpenSim_DECLARE_PROPERTY) can now be used outside of the OpenSim namespace
  and no longer require a `using namespace OpenSim;` declaration in order to work (#3468)
- Fixed runtime segfault that can occur when trying to use a `WrapObject` that is not a child of a `PhysicalFrame` (#3465)
- Fixed issues #3083 #2575 where analog data is not pulled out from c3d files, a a new function getAnalogDataTable() has been added to the C3DFileAdapter
- Fixed segfault that can occur when building models with unusual joint topologies (it now throws an `OpenSim::Exception` instead, #3299)
- Add `calcMomentum`, `calcAngularMomentum`, `calcLinearMomentum`, and associated `Output`s to `Model` (#3474)
- Fix issue where a different __init__.py is used by conda package and dev environment, the fix allows developers to install local builds into conda. (#3502)
- Changed control points in `SegmentedQuinticBezierToolkit` to be of `SimTK::Vec6` type instead of `SimTK::Vector` (#3481).
- Added a cylinder wrapping test: `testWrapCylinder.cpp` (#3498)


v4.4
====
- Updated ezc3d to version 1.5.0 which better manages the events defined in a c3d file.
- Fixed an issue that could happen sometimes with ScaleTool where loading the model file or marker set file could fail if the file was given as an absolute path (Issue #3109, PR #3110)
- Fixed an issue with SWIG with `OpenSim::Body::getRotationInGround()` where it would return an object without the correct `SimTK::Rotation` methods.
- Fixed OpenSim::Arrow start_point property being ignored
- Fixed objects being set as not up to date with their properties by finalizeFromProperties
- Throw exception if body masses are either NaN or -ve (Issue #3130)
- Fixed issue #3176 where McKibbenActuator is not registered and can't be serialized to XML files
- Fixed issue #3191 where CustomJoint coordinates ordering in model files affects coordinate definitions.
- Fixed issue #3220 Memory leak running InverseKinematicsTool repeatedly and using Kinematics analysis.


v4.3
====
- Introduced IMU component that models a typical Inertial Measurement Unit (IMU) with corresponding outputs for orientation, accelerometer, and gyroscope signals.
- Introduced IMUDataReporter (analysis) to record signals from IMU components placed on models.
- Fixed a bug with Actuation analysis that would lead to extra columns in the output when an actuator is disabled (Issue #2977).
- Fix issue where including path in output file name caused output to not be written without warning, now warning is given and file is written (Issue #3042).
- Fix copy-paste bug in reporting orientation errors (Issue #2893, fixed by Henrik-Norgren).
- Upgrade bindings to use SWIG version 4.0 (allowing doxygen comments to carry over to Java/Python files).
- Added createSyntheticIMUAccelerationSignals() to SimulationUtilities to generate "synthetic" IMU accelerations based on passed in state trajectory.
- Fixed incorrect header information in BodyKinematics file output
- Fixed bug applying non-uniform scaling to inertia matrix of a Body due to using local vaiable of type SysMat33 (Issue #2871).
- Default build to python 3.8 and numpy 1.20 (special instructions for using python 3.8+ on windows at https://simtk-confluence.stanford.edu/display/OpenSim/Scripting+in+Python)

v4.2
====
- Fixed a bug with InverseDynamicsTool/InverseDynamicsSolver to account for cases where a model has extra slots in its `State`'s "q" (PR #2971)
- Added Bhargava2004SmoothedMuscleMetabolics, a smoothed version of the Bhargava metabolics model designed for gradient-based optimization (i.e., Moco).
- Fixed a bug in Millard2012EquilibriumMuscle::extendFinalizeFromProperties(): the end point slopes on the inverse force velocity curves are constrained to yield a valid curve. A warning is noted in the log if the slopes are small enough that numerical integration might be slow.
- Added logging to Millard2012EquilibriumMuscle::extendFinalizeFromProperties(): whenever an internal setting is changed automatically these changes are noted in the log. To avoid seeing these messages, update the corresponding properties in the .osim file to the values noted in the log message.
- Introduced new logging system based on spdlog https://github.com/gabime/spdlog.git. The transition should be transparent to end users with default settings except that the name of the log file is now opensim.log. Main features are:
  - The ability to customize error level for reporting (in increasing level of verbosity): Off, Critical, Error, Warn, Info, Debug, Trace
  - The ability to start logging to a specified file on the fly.
  - Log file messages are time stamped and the format can be changed by users
  - More details and additional functionality is described in the Developer's Guide, and Doxygen pages of OpenSim::Logger class.
- Add the ActivationCoordinateActuator component, which is a CoordinateActuator with simple activation dynamics (PR #2699).
- Easily convert Matlab matrices and Python NumPy arrays to and from OpenSim Vectors and Matrices. See Matlab example matrixConversions.m and Python example numpy_conversions.py.
- Users have more control over which messages are logged. Messages are now logged to opensim.log instead of out.log and err.log. Users can control logging levels via `Logger::setLevel()`.
- Fix a segfault that occurs when using OpenSim's Python Package with Anaconda's Python on a Mac.
- Expose PropertyHelper class to python bindings to allow editing of objects using the properties interface (useful for editing objects defined in plugins) in python (consistent with Java/Matlab).
- Whitespace is trimmed when reading table metadata for STO, MOT, and CSV files.
- Introduce utilities for creating SimTK::Vectors, linear interpolation, updating table column labels from v3.3 to v4.0 syntax, solving for a function's root using bisection (OpenSim/Common/CommonUtilities.h) ([PR #2808](https://github.com/opensim-org/opensim-core/pull/2808)).
- Introduce utilities for querying, filtering, and resampling TimeSeriesTables (OpenSim/Common/TableUtilities.h) ([PR #2808](https://github.com/opensim-org/opensim-core/pull/2808)).
- StatesTrajectories can now be created from a TimeSeriesTable of states.
- Minor performance improvements (5-10 %) for controller-heavy models (PR #2806)
- `Controller::isEnabled` will now only return whether the particular controller is enabled
  - Previously, it would return `false` if its parent `Model`'s `Model::getAllControllersEnabled` returned `false`
  - The previous behavior would mean that `Controller::setEnabled(true); return Controller::isEnabled();` could return `false`
- When building from source, CMake now outputs more detailed information about dependencies.
- The new Matlab examplePointMass.m shows how to build and simulate a point-mass model.
- Fix OpenSense calibration algorithm to handle models facing an arbitrary direction. The calibration algorithm now aligns one axis of the provided Orientation Sensor data with the x-axis of the base segment (e.g. pelvis) of the model in default pose.
- For PrescribedController, the controls_file column labels can now be absolute paths to actuators (previously, the column labels were required to be actuator names).
- Fixed a critical bug in Induced Accelerations Analysis which prevents analysis to run when external forces are present ([PR #2847](https://github.com/opensim-org/opensim-core/pull/2808)).
- For PrescribedController, the controls_file column labels can now be absolute paths to actuators (previously, the column labels were required to be actuator names).
- CMCTool now supports the setSolveForEquilibrium() method inherited by AbstractTool, which allows users to disable a call to Model::equilibrateMuscles() when running CMC. This setting is true by default, so the default behavior remains the same.
- The Matlab utility osimTableToStruct() now handles column labels that start with a non-letter character by prepending 'a_' instead of 'unlabeled'.
- Removed `Path` abstract base class (PR #2844)
  - Unused by OpenSim and related projects
- Improved the performance of `ComponentPath` (PR #2844)
  - This improves the performance of component-heavy models by ~5-10 %
  - The behavior and interface of `ComponentPath` should remain the same
- The new Matlab CustomStaticOptimization.m guides the user to build their own custom static optimization code.
- Dropped support for separate Kinematics for application of External Loads. ([PR #2770] (https://github.com/opensim-org/opensim-core/pull/2770)).
- Refactored InverseKinematicsSolver to allow for adding (live) Orientation data to track, introduced BufferedOrientationsReference to queue data (PR #2855)
- `opensim.log` will only be created/opened when the first message is logged to it (PR #2880):
  - Previously, `opensim.log` would always be created, even if nothing was logged
- Added a CMake option, `OPENSIM_DISABLE_LOG_FILE` (PR #2880):
  - When set, disables `opensim.log` from being used by the logger by default when the first message is written to the log
  - Log messages are still written to the standard output/error streams
  - Previously, `opensim.log` would always be created - even if nothing was written to it (fixed above)
  - Setting `OPENSIM_DISABLE_LOG_FILE` only disables the automatic creation of `opensim.log`. File logging can still be manually be enabled by calling `Logger::addFileSink()`
  - This flag is `OFF` by default. So standard builds will still observe the existing behavior (`opensim.log` is created).
- Fix bug in visualization of EllipsoidJoint that was not attaching to the correct frame ([PR #2887] (https://github.com/opensim-org/opensim-core/pull/2887))
- Fix bug in error reporting of sensor tracking (PR #2893)
- Throw an exception rather than log an error message when an unrecognized type is encountered in xml/osim files (PR #2914)
- Added ScapulothoracicJoint as a builtin Joint type instead of a plugin (PRs #2877 and #2932)

v4.1
====
- Added `OrientationsReference` as the frame orientation analog to the location of experimental markers. Enables experimentally measured orientations from wearable sensors (e.g. from IMUs) to be tracked by reference frames in the model. A correspondence between the experimental (IMU frame) orientation column label and that of the virtual frame on the `Model` is expected. The `InverseKinematicsSolver` was extended to simultaneously track the `OrientationsReference` if provided. (PR #2412)
- Removed the undocumented `bool dumpName` argument from `Object::dump()` and made the method `const` so it can be safely called on `const` objects. (PR #2412)
- `MarkersReference` convenience constructors were updated to take a const reference to a `MarkerWeightSet` as its second argument. If a `Set` is not empty, then only the markers listed are used as reference signals. That means `InverseKinematicsTool` no longer tracks all experimental markers even those not in the `MarkerWeightSet`. One can quickly track all experimental markers (that have a corresponding model marker) by simply providing an empty `Set`, in which case all markers are assigned the default weight (typically 1.0).
- Model files from very old versions (pre 1.8.1) are not supported, an exception is thrown rather than fail quietly (issue #2395).
- Initializing a Component from an existing Component with correct socket connectees yields invalid paths (issue #2418).
- Reading DataTables from files has been simplified. Reading one table from a file typically uses the Table constructor except when the data-source/file contains multiple tables. (In these cases e.g. C3D files, use C3DFileAdapter.read method, then use functions in C3DFileAdapter to get the individual TimeSeriesTable(s)). Writing tables to files has not changed.
- Exposed convertMillimeters2Meters() in osimC3D.m. This function converts COP and moment data from mm to m and now must be invoked prior to writing force data to file. Previously, this was automatically performed during writing forces to file.
- Methods that operate on SimTK::Vec<n> are now available through Java/Matlab and python bindings to add/subtract/divide/multiply vec<n> contents with a scalar (PR #2558)
- The new Stopwatch class allows C++ API users to easily measure the runtime of their code.
- If finalizeConnections() method was not called on a model after making changes and before printing, an exception is thrown to avoid creating corrupt model files quietly (PR #2529)
- Updated the docopt.cpp dependency so that OpenSim can be compiled with Visual C++ from Visual Studio 2019.
- Added `Blankevoort1991Ligament` force component which represents ligament fibers as non-linear path springs. The force-strain curve has a quadratic toe region at low strains and a linear stiffness region at high strains. (PR #2632)
- Updated Simbody to 3.7 to fix an issue with the simbody-visualizer on macOS 10.15 Catalina.
- On Mac and Linux, we include a shell script opensim-install-command-line.sh to make OpenSim's command-line tools easily accessible.
- Added the compliant SmoothSphereHalfSpaceForce component, for use with direct collocation and Moco.


Converting from v4.0 to v4.1
----------------------------
- The `OpenSim::Array` constructor is now marked explicit, which prevents
  accidental implicit conversion to `Array`. If you relied on this implicit
  conversion, you will need to update your code to use the constructor
  explicitly.

Bug Fixes
---------
- Fixed bug in osimTable2Struct.m for renaming unlabelled markers (PR #2491)
- Fixed bug that resulted in an exception when reading C3D files without forces. Now, if the C3D doesn't contain markers or forces, an empty table will be returned (PR #2421)
- Fix bug that resulted in activations and forces reported for Actuators that are disabled during StaticOptimization (issue #2438) Disabled actuators are now ignored in StaticOptimization.
- OpenSim no longer supports model file formats predating version 1.8.1 (PR #2498)
- FunctionBasedBushingForce now applies damping if specified (it was incorrectly ignored in 4.0) issue #2512
- TRCFileAdapter.write() uses the number of columns and rows in the supplied dataTable to set the "NumMarkers" and "NumRows" Metadata in the output file. Users won't have to set this metadata string manually.  #2510

Documentation
-------------


Other Changes
-------------
- Performance of reading large data files has been significantly improved. A 50MB .sto file would take 10-11 min to read now takes 2-3 seconds. (PR #2399)
- Added Matlab example script of plotting the Force-length properties of muscles in a models; creating an Actuator file from a model;
building and simulating a simple arm model;  using OutputReporters to record and write marker location and coordinate values to file.
- Added Python example that demonstrates how to run an optimization using the cma package and how to avoid an expensive call to `initSystem()` within the objective function. (PR #2604)
- OpenSim 4.1 ships with Python3 bindings as default. It is still possible to create bindings for Python2 if desired by setting CMake variable OPENSIM_PYTHON_VERSION to 2
- For CMake, the option OPENSIM_COPY_DEPENDENCIES option is now an advanced option, and a warning is provided if this option is off but wrapping is turned on.

v4.0
====

Converting from v3.x to v4.0
-----------------------------
- A significant difference between v3.3 and 4.0 is the naming of dependencies. Unique names were not enforced in 3.3, which led to undefined behavior. In 4.0, Component pathnames must be unique. That is a Component must be unique with respect to its peers. A Model named *model* cannot have multiple subcomponents with the name *toes* either as bodies or joints, because the pathname */model/toes* will not uniquely identify the Component. However, multiple *toes* bodies can be used as long as they are not subcomponents of the same Component. For example, a *device* Component with a *toes* Body will have no issues since this *toes* Body has a unique pathname, */model/device/toes*, which is unambiguous. One could also create a multi-legged model, where each leg is identical, with *hip* and *knee* joints and *upper* and *lower* bodies, but each being unique because each `Leg` Component that contains the leg subcomponents, is uniquely named like */model/leg1* and */model/leg4/* and thus all of their subcomponents are unique, e.g.: */model/leg1/knee* vs. */model/leg4/knee*.
- Component naming is more strictly enforced and names with spaces are no longer accepted. Spaces are only allowable as separators for `Output` or `Channel` names that satisfy a list `Input`. (PR #1955)
- The Actuator class has been renamed to ScalarActuator (and `Actuator_` has been renamed to `Actuator`) (PR #126).
  If you have subclassed from Actuator, you must now subclass from ScalarActuator.
- Methods like `Actuator::getForce` are renamed to use "Actuator" instead (e.g., `Actuator::getActuator`) (PR #209).
- Markers are now ModelComponents (PR #188). Code is included for conversion on serialization/de-serialization.
- MarkerSet::addMarker() was removed (PR #1898). Please use Model::addMarker() to add markers to your model.
- `Body::getMassCenter` now returns a `Vec3` instead of taking a `Vec3` reference as an argument (commit cb0697d98).
- The following virtual methods in ModelComponent have been moved:
  - connectToModel -> extendConnectToModel
  - addToSystem -> extendAddToSystem
  - initStateFromProperties -> extendInitStateFromProperties
  - setPropertiesFromState -> extendSetPropertiesFromState

  The original methods (without `extend`) still exist, but they are now non-virtual.
  To invoke `connectToModel` on an entire Model, you still call `Model::connectToModel`.
  This change has been made to make a distinction between the user interface and
  the Component developer (extension) interface. **IMPORTANT** The calls to
  `Super::addToSystem`, etc. in the implementation of these methods must now
  also use the `extend` variants. Otherwise, you will enter into an infinite recursion.
- OpenSim now makes substantial use of C++11 features; if you compile OpenSim, your compiler
  must support C++11. Also, any C++ project in which you use OpenSim must also be compiled with C++11.
- The following components have been upgraded to use Sockets to connect to
  other components they depend on (instead of string properties):
  - ContactGeometry (ContactSphere, ContactHalfSpace, ContactMesh)
- Many of the methods in ScaleTool have now been marked const.
- We created a new unified command line interface that will replace the
  single-tool command line executables (`scale`, `ik`, `id`, `rra`, `cmc`,
  etc.).
  - `scale -S setup.xml` -> `opensim run-tool setup.xml`.
  - `scale -PS` -> `opensim print-xml scale`
  - `scale -PropertyInfo ...` -> `opensim info ...`
  - `versionUpdate ...` -> `opensim update-file ...`
- The `CoordinateSet` property in `Joint` has been replaced with a `coordinates`
  list property and enumerations have been added for accessing the Coordinates
  owned by a Joint. Code like `myPlanarJoint.getCoordinateSet()[0]` now becomes
  `myPlanarJoint.getCoordinate(PlanarJoint::Coord::RotationZ)` (PRs #1116,
  #1210, and #1222).
- The `reverse` property in Joint can no longer be set by the user; Model uses
  SimTK::MultibodyGraphMaker to determine whether joints should be reversed when
  building the multibody system. The joint's transform and coordinates maintain
  a parent->child sense even if the joint has been reversed. For backwards
  compatibility, a joint's parent and child PhysicalFrames are swapped when
  opening a Model if the `reverse` element is set to `true`.
- The `MotionType` of a `Coordinate` is now fully determined by the Joint. The
  user cannot set the `MotionType` for a `Coordinate`. There are instances such
  as in the *leg6dof9musc* and *Rajagopal2015* models, where a `Coordinate` was
  assigned an incorrect type (e.g. when a coordinate of a `CustomJoint` is not a
  measure of a Cartesian angle). In 4.0, the coordinate is correctly marked as
  `Coupled` since a function couples the coordinate value to the angular
  displacement of the patella in Cartesian space. **NOTE**, this causes issues
  (e.g.  opensim-org/opensim-gui#617, #2088) when using kinematics files
  generated in 3.3 (or earlier) where `Rotational` coordinates have been
  converted to degrees. Because OpenSim 4.0 does not recognize the coordinate's
  `MotionType` to be `Rotational` it will not convert it back to radians
  internally. For motion files generated prior to 4.0 where the file has
  `inDegrees=yes`, please use the following conversion utility:
  `updatePre40KinematicsFilesFor40MotionType()`. When loading a pre-4.0 model,
  OpenSim will warn users of any changes in `MotionType` when updating an
   existing model to OpenSim 4.0.
- `Manager::integrate(SimTK::State&)` has been removed and replaced by
  `Manager::integrate(double)`. You must also now call
  `Manager::initialize(SimTK::State&)` before integrating or pass the
  initialization state into a convenience constructor. Here is a
   before-after example (see the documentation in the `Manager` class
   for more details):
  - Before:
    - Manager manager(model);
    - manager.setInitialTime(0.0);
    - manager.setFinalTime(1.0);
    - manager.integrate(state);
  - After:
    - Manager manager(model);
    - state.setTime(0.0);
    - manager.initialize(state);
    - manager.integrate(1.0);
  - After (using a convenience constructor):
    - state.setTime(0.0);
    - Manager manager(model, state);
    - manager.integrate(1.0);
- `Manager::setIntegrator(SimTK::Integrator)` has been removed and replaced by
  `Manager::setIntegratorMethod(IntegratorMethod)` which uses an enum and can
  be used by the MATLAB/Python interface. See the method's documentation for
  examples. Integrator settings are now handled by the Manager through the
  following new functions:
  - setIntegratorAccuracy(double)
  - setIntegratorMinimumStepSize(double)
  - setIntegratorMaximumStepSize(double)
  - setIntegratorInternalStepLimit(int)
- `Muscle::equilibrate(SimTK::State&)` has been removed from the Muscle interface in order to reduce the number and variety of muscle equilibrium methods. `Actuator::computeEquilibrium(SimTK::State&)` is overridden by Muscle and invokes pure virtual `Muscle::computeInitialFiberEquilibrium(SimTK::State&)`.
- `Millard2012EquilibriumMuscle::computeFiberEquilibriumAtZeroVelocity(SimTK::State&)` and `computeInitialFiberEquilibrium(SimTK::State&)` were combined into a single method:
`Millard2012EquilibriumMuscle::computeFiberEquilibrium(SimTK::State&, bool useZeroVelocity)`
where fiber-velocity can be estimated from the state or assumed to be zero if the flag is *true*.
- `Millard2012EquilibriumMuscle::computeInitialFiberEquilibrium(SimTK::State&)` invokes `computeFiberEquilibrium()` with `useZeroVelocity = true` to maintain its previous behavior.
- `Model::replaceMarkerSet()` was removed. (PR #1938) Please use `Model::updMarkerSet()` to edit the model's MarkerSet instead.
- The argument list for `Model::scale()` was changed: the `finalMass` and
  `preserveMassDist` arguments were swapped and the `preserveMassDist` argument
  is no longer optional. The default argument for `preserveMassDist` in OpenSim
  3.3 was `false`. (PR #1994)
- A GeometryPath without PathPoints is considered invalid, since it does not
represent a physical system. You must specify PathPoints to define a valid
GeometryPath for a Muscle, Ligament, PathSpring, etc... that is added to a
Model. (PR #1948)
  - Before (no longer valid):
    ```cpp
    Model model;
    Thelen2003Muscle* muscle = new Thelen2003Muscle("muscle", ...);
    // GeometryPath throws: "A valid path requires at least two PathPoints."
    model.addForce(muscle);
    ```
  - After (now required):
    ```cpp
    Model model;
    Thelen2003Muscle* muscle = new Thelen2003Muscle("muscle", ...);
    // require at least two path points to have a valid muscle GeometryPath
    muscle->addNewPathPoint("p1", ...);
    muscle->addNewPathPoint("p2", ...);
    model.addForce(muscle);
    ```
- The JointReaction analysis interface has changed in a few ways:
  - "express_in_frame" now takes a `Frame` name. "child" and "parent" keywords are also still accepted, provided that no Frame is named "child" or "parent"
  - If the number of elements in "apply_on_bodies" or "express_in_frame" is neither of length 1 or the same length as indicated by "joint_names", an exception is thrown. This was previously a warning.
- Updated wrapping properties


Composing a Component from other components
-------------------------------------------
Component now maintains a list property of *components* which it owns. You add
a (sub) Component to a *parent* Component by calling `addComponent` and passing
a heap allocated (`new Component`) to the parent which you want to take
ownership of the new subcomponent. Ownership determines how the subcomponent is serialized
(appears within the parent) and the order in which of Component interface methods (above)
are propagated to the subcomponent. Access to contained components is provided through
`getComponent<C>(path)` or `getComponentList<C>` where `C` is any Component type (default
is `Component` to get all subcomponents). These methods always traverse down into
a Component's list of components.  All subcomponents that are properties of (and thus owned by)
a parent Component are accessible this way. The Model's typed %Sets and `add####()` methods
are no longer necessary to compose a Model, since any Component can now be composed of
components. `Model` still supports `addd####()` methods and de/serialization of Sets,
but components added via `addComponent` are NOT included in the Sets but contained
in the Component's *components* property list. Details in PR#1014. **Note**, it is now
strictly required that immediate subcomponents have unique names. For example, a Model cannot contain two bodies in its `BodySet` named *tibia* or a Body and a Joint named *toes*, since it is ambiguous as to which *tibia* `Body` or *toes* `Component` is being referenced.

Bug Fixes
---------
- Fixed a typo in one of the method names for AbstractTool verifyUniqueComulnLabels -> verifyUniqueColumnLabels (PR #130)
- Fixed bug where Body VisibleObject was not serialized when writing a model to XML (PR #139)
- Fixed memory leaks in AssemblySolver and using Simtk::XML (PR #176)
- Fixed model mass scaling. When 'preserve mass distribution' is unchecked (GUI) the input mass was previously not respected and the resulting scaled model mass does not equal the input mass. The modelscaler() now alters the body masses and inertias to match the input mass. (PR #230)
- Fixed a bug in the equilibrium solution of Millard and Thelen muscles, where the initial activation and fiber-length values (for solving for equilibrium) were always coming from the default values. This was unnecessary, because unless specified otherwise, the state automatically contains the default values. This fixes an issue where initial states activations from a file were not respected by the Forward Tool and instead, the initial activations would revert to the model defaults. (PR #272)
- Fixed a bug where MuscleAnalysis was producing empty moment arm files. We now avoid creating empty Moment and MomentArm storage files when `_computeMoments` is False. (PR #324)
- Fixed bug causing the muscle equilibrium solve routine in both Thelen2003Muscle and Millard2012EquilibriumMuscle to fail to converge and erroneously return the minimum fiber length. The fix added a proper reduction in step-size when errors increase and limiting the fiber-length to its minimum. (PR #1728)
- Fixed a bug where Models with Bodies and Joints (and other component types) with the same name were loaded without error. Duplicately named Bodies were simply being ignored and only the first Body of that name in the BodySet was being used, for example, to connect a Body to its parent via its Joint, or to affix path points to its respective Body. Now, duplicate names are flagged and renamed so they are uniquely identified. (PR #1887)
- Fixed bug and speed issue with `model.setStateVariableValues()` caused by enforcing constraints after each coordinate value was being set (PR #1911). Removing the automatic enforcement of constraints makes setting all state values much faster, but also requires calling `model.assemble()` afterwards. Enforcing constraints after setting each coordinate value individually was also incorrect, since it neglected the effect of other coordinate changes have on the current coordinate. All coordinate values must be set before enforcing constraints.
- Fixed a bug that resulted in incorrect Ligament resting lengths after scaling.
  (PR #1994)

New Classes
-----------
- Added a BodyActuator component, which applies a spatial force on a specified Point of a Body (PR #126)
- Created Frame, PhysicalFrame, OffsetFrame, PhysicalOffsetFrame, Station and Marker ModelComponents (PR #188, PR #325, PR #339). Marker did not previously comply with the Model Component interface.
- A Body is a PhysicalFrame
- Connections to Bodies upgraded to PhysicalFrames and locations on these frames are now represented by PhysicalOffsetFrame (PR #370)
- Joints were refactored so that the base Joint manages the parent and child frame connections, including the definition of local PhysicalOffsetFrames to handle offsets defined as separate location and orientation properties. (PR #589)
- The WeldConstraint and BushingForces (BushingForce, CoupledBushingForce, FunctionBasedBushingForce, and ExpressionBasedBushingForce) were similarly unified (like Joints) to handle the two Frames that these classes require to operate. A LinkTwoFrames intermediate class was introduced to house the common operations. Convenience constructors for WeldConstraint and BushingFrames were affected and now require the name of the Component as the first argument. (PR #649)
- The new StatesTrajectory class allows users to load an exact representation of previously-computed states from a file. (PR #730)
- Added Point as a new base class for all points, which include: Station, Marker, and PathPoints

- Added OutputReporter as an Analysis so that users can use the existing AnalyzeTool and ForwardTool to extract Output values of interest, without modifications to the GUI. (PR #1991)


Removed Classes
---------------
The following classes are no longer supported in OpenSim and are removed in OpenSim 4.0.
- Muscle class `ContDerivMuscle_Depredated`.

MATLAB and Python interfaces
----------------------------
- The SimbodyMatterSubsystem class--which provides operators related to the mass
matrix, Jacobians, inverse dynamics, etc.--is now accessible in MATLAB and
Python (PR #930).
- Changed wrapping of `SimTK::Array_<OpenSim::CoordinateReference>` from `ArrayCoordinateReference` to `SimTKArrayCoordinateReference` for consistency with other classes. (PR #1842)

MATLAB interface
----------------
- The configureOpenSim.m function should no longer require administrator
  privileges for most users, and gives more verbose output to assist with
  troubleshooting.
- New MATLAB examples were added: Hopper-Device and Knee-Reflex.

Python interface
----------------
- Improved error handling. Now, OpenSim's error messages show up as exceptions
in Python.
- The Python bindings can now be built for Python 3 (as well as Python 2).

Other Changes
-------------
- Support for compiling the source code with Microsoft Visual Studio 2017.
- There is now a formal CMake mechanism for using OpenSim in your own C++
  project. See cmake/SampleCMakeLists.txt. (PR #187)
- Substantial cleanup of the internal CMake scripts.
- Lepton was upgraded to the latest version (PR #349)
- Made Object::print a const member function (PR #191)
- Improved the testOptimization/OptimizationExample to reduce the runtime (PR #416)
- InverseKinematics tool outputs marker error .sto file if report error flag is true.
- Marker location file output name in IK changed to reflect trial name for batch processing.
- Created a method `ScaleTool::run()`, making it easier to run the Scale Tool
programmatically in MATLAB or python.
- Thelen2003Muscle, Millard2012EquilibriumMuscle, and
  Millard2012AccelerationMuscle now throw an exception if the force equilibrium
  calculation fails to converge (PR #1201).
- Thelen2003Muscle and Millard2012EquilibriumMuscle no longer clamp excitations (i.e. controls)
  internally. If controls are out of bounds an Exception is thrown. Also, the
  `min_control` property now defaults to the `minimum_activation`. It is the
  responsibility of the controller (or solver) to provide controls that are
  within the valid ranges defined by the Actuators and that includes the
  specific bounds of Muscle models. (PR #1548)
- The `buildinfo.txt` file, which contains the name of the compiler used to
  compile OpenSim and related information, is now named `OpenSim_buildinfo.txt`
  and may be installed in a different location.
- macOS and Linux users should no longer need to set `LD_LIBRARY_PATH` or
  `DYLD_LIBRARY_PATH` to use OpenSim libraries.
- The `scale()` method was removed from the `SimbodyEngine` class (the contents
  were moved into `Model::scale()`). (PR #1994)
- Any class derived from ModelComponent can now add its own implementation of
  `extendPreScale()`, `extendScale()`, and/or `extendPostScale()` to control how
  its properties are updated during scaling. (PR #1994)
- The source code for the "From the Ground Up: Building a Passive Dynamic
  Walker Example" was added to this repository.
- OpenSim no longer looks for the simbody-visualizer using the environment
  variable `OPENSIM_HOME`. OpenSim uses `PATH` instead.
- The Thelen2003Muscle now depend on separate components for modeling pennation,
  and activation dynamics.

Documentation
-------------
- Improved Doxygen layout and fixed several bugs and warnings (various)
- All mentions of SimTK/Simbody classes in OpenSim's Doxygen now provide links directly to SimTK/Simbody's doxygen.
- Added a detailed README.md wtith build instructions, as well as guides to contributing and developing (CONTRIBUTING.md).
- Included GIFs in Doxygen for several commonly used Joint types<|MERGE_RESOLUTION|>--- conflicted
+++ resolved
@@ -89,13 +89,10 @@
 - Fixed a bug where `DeGrooteFregly2016Muscle::getBoundsNormalizedFiberLength()` was returning
   tendon force bounds rather than fiber length bounds. (#4040)
 - Fixed bugs in `PolynomialPathFitter` when too few coordinate samples were provided. (#4039)
-<<<<<<< HEAD
 - In `StaticOptimization`, state derivatives are now pre-calculated at the time points of the original data, rather than calculated during optimization from splines. This change reduces computational time by as much as 25%. (#4037)
-=======
 - Exposed the "dissipated energy" state variable allocated by the `SimTK::Force::LinearBushing` that is internal to `BushingForce`. 
   This change fixed a bug in Moco where adding a `BushingForce` led to a segfault due to a mismatch between the size of the 
   auxiliary state vector reserved by Moco and `SimTK::State::getZ()`. (#4054)
->>>>>>> 81f6d994
 
 
 v4.5.1
