--- conflicted
+++ resolved
@@ -54,12 +54,8 @@
 - Replace usages of `OpenSim::make_unique` with `std::make_unique` and remove wrapper function now that C++14 is used in OpenSim (#3979). 
 - Add utility method `createVectorLinspaceInterval` for the `std::vector` type and add unit tests. Utilize the new utility method to fix a bug (#3976) in creating the uniformly sampled time interval from the experimental data sampling frequency in `APDMDataReader` and `XsensDataReader` (#3977).
 - Fix Point Kinematics Reporter variable and initialization error and add unit tests (#3966)
-<<<<<<< HEAD
+- `OpenSim::ContactHalfSpace`, `OpenSim::ContactMesh`, and `OpenSim::ContactSphere` now check their associated `Appearance`'s `is_visible` flag when deciding whether to emit their associated decorations (#3993).
 - The message associated with `OpenSim::PropertyException` now includes the full absolute path to the component that threw the exception (#3987).
-
-=======
-- `OpenSim::ContactHalfSpace`, `OpenSim::ContactMesh`, and `OpenSim::ContactSphere` now check their associated `Appearance`'s `is_visible` flag when deciding whether to emit their associated decorations (#3993).
->>>>>>> efcbc48a
 
 v4.5.1
 ======
