--- conflicted
+++ resolved
@@ -33,15 +33,10 @@
 - Bumped the version of `ezc3d` to 1.5.8, which can now deal properly with Type-3 force platforms and c3d from Shadow
 - Added `StationDefinedFrame` component, which is a `Frame` component that automatically computes its position and
   orientation from `Station`s in the model
-<<<<<<< HEAD
+- Fixed documentation error in `Umberger2010MuscleMetabolicsProbe` where muscle mass was incorrectly omitted for the
+  activation maintenance rate.
 - Added `Model::calcForceContributionsSum()`, a wrapper method for `GeneralForceSubsystem` for efficiently 
   calculating a subset of a model's body and mobility forces. Added `Force::getForceIndex()`. (#3755)
-=======
-- Models with `PrescribedController`s are now supported by Moco (#3701). Controls for actuators controlled by 
-  `PrescribedController`s are now excluded from the optimization problem.
-- Fixed documentation error in `Umberger2010MuscleMetabolicsProbe` where muscle mass was incorrectly omitted for the
-  activation maintenance rate.
->>>>>>> 55bcfea3
 
 v4.5
 ====
