This document lists the changes to `opensim-core` that are
introduced with each new version, starting with version 4.0. When possible, we provide the
GitHub issues or pull requests that
are related to the items below. If there is no issue or pull
request related to the change, then we may provide the commit.

This is not a comprehensive list of changes but rather a hand-curated collection of the more notable ones. For a comprehensive history, see the [OpenSim Core GitHub repo](https://github.com/opensim-org/opensim-core).

v4.5
====
- Added `AbstractGeometryPath` which is a base class for `GeometryPath` and other path types (#3388). All path-based
forces now own the property `path` of type `AbstractGeometryPath` instead of the `GeometryPath` unnamed property. Getters
and setters have been added to these forces to provide access to concrete path types (e.g., `updPath<T>`). In `Ligament`
and `Blankevoort1991Ligament`, usages of `get_GeometryPath`, `upd_GeometryPath`, etc., need to be updated to
`getGeometryPath`, `updGeometryPath`, etc., or a suitable alternative.
- Fixed a minor memory leak when calling `OpenSim::CoordinateCouplerConstraint::setFunction` (#3541)
- Increase the number of input dimensions supported by `MultivariatePolynomialFunction` to 6 (#3386)
- Added `Assertion.h` and associated `OPENSIM_ASSERT*` macros (#3531)
- Replaced uses of `assert` with `OPENSIM_ASSERT`, so that assertion may be configured via cmake in the future, and
  so that OpenSim (esp. debug builds) throw instead of terminating the process (#3531)
- Fixed mis-indexing into an `OpenSim::ObjectProperty` now throws an exception rather than segfaulting (#3347)
- `PointToPointSpring` now throws an exception on finalizing connections if both sides of the spring
  are connected to the same base frame (#3485)
- Clarified that `OpenSim::Controller`'s `actuator_list` takes a list of actuator names, rather than paths (#3484)
- Deleting elements from an `OpenSim::Coordinate` range now throws an exception during `finalizeFromProperties` (previously:
  it would let you do it, and throw later when `Coordinate::getMinRange()` or `Coordinate::getMaxRange()` were called, #3532)
- Added `FunctionBasedPath`, a class for representing paths in `Force`s based on `Function` objects (#3389)
- Fixed bindings to expose the method Model::getCoordinatesInMultibodyTreeOrder to scripting users (#3569)
- Fixed a bug where constructing a `ModelProcessor` from a `Model` object led to an invalid `Model`
- Added `LatinHypercubeDesign`, a class for generating Latin hypercube designs using random and algorithm methods (#3570)
- Refactor c3dExport.m file as a Matlab function (#3501), also expose method to allow some operations on tableColumns
  (multiplyAssign) to speed up data processing.
- Fixed xml-related memory leaks that were occuring when deserializing OpenSim models. (Issue #3537, PR #3594)
- Fixed a minor bug when the locally installed package (via `pip`) couldn't find the dependencies (PR #3593). Added `data_files` argument to the `setup.py` to copy all the dependencies into the opensim package folder in the Python environment.
- Added `PolynomialPathFitter`, A utility class for fitting a set of `FunctionBasedPath`s to existing geometry-path in 
  an OpenSim model using `MultivariatePolynomialFunction`s (#3390)
- Added `examplePolynomialPathFitter.py`, a scripting example that demonstrates how to use `PolynomialPathFitter` (#3607)
- Fixed a bug where using `to_numpy()` to convert `RowVectorView`s to Python arrays returned incorrect data (#3613)
- Bumped the version of `ezc3d` which can now Read Kistler files
<<<<<<< HEAD
- Moved speed computation from `computeForce` in children of `ScalarActuator` to dedicated `getSpeed` function.
=======
- Updated scripting method addTableMetaDataString to support overwriting metadata value for an existing key (#3589)
- Simbody was updated such that the headers it transitively exposes to downstream projects are compatible with C++20 (#3619)
>>>>>>> b4d78a25

v4.4.1
======
- IMU::calcGyroscopeSignal() now reports angular velocities in the IMU frame.
- Update `report.py` to set specific colors for plotted trajectories
- Made `Component::getSocketNames` a `const` member method (previously: non-const)
- Added `ModOpReplaceMusclesWithPathActuators` to the list of available model operators in `ModelOperators.h`
- Modifed the swig interface files to make OpenSim::PathPointSet adopt new PathPoints inserted into it. (Issue #3276)
- Remove references to obsoleted dependency BTK, use ezc3d exclusively.
- Fixed an issue with IPOPT libraries when building OpenSim with `OPENSIM_WITH_CASADI = ON` but `OPENSIM_WITH_TROPTER = OFF` (Issue #3267).
- Removed all references to deprecated environment variable `OPENSIM_HOME`.
- Fix issue where templatized Property classes are not available to Objects defined in plugins.
- Minimum supported version for Java is now 1.8 in the cmake files (Issue #3215).
- Fix CSV file adapter hanging on csv files that are missing end-header (issue #2432).
- Improve documentation for MotionType to serve scripting users (Issue #3324).
- Drop support for 32-bit Matlab in build system since Matlab stopped providing 32-bit distributions (issue #3373).
- Hotfixed body inertia not being updated after changing the 'inertia' property of a body (Issue #3395).
- Fixed segfault that can occur when working with OpenSim::Models that are initialized from invalid XML (osim) data (#3409)
- Deduplicated `SmoothSegmentedFunction` data when constructing the muscle curves (#3442).
- Added `OpenSim::AbstractSocket::canConnectTo(Object const&) const`, for faster socket connectivity checks (#3451)
- Fixed the `CoordinateCouplerConstraint` bug preventing functions with multiple independent coordinates (#3435)
- Removed memory leak tests from `testInitState` and `testComponents`, because external analyzers (e.g. libASAN) are better-suited to this (#3459)
- Fixed `CMC_TaskSet` memory leak whenever it is copied (#3457)
- Added `SIMBODY_EXTRA_CMAKE_ARGS` to `dependencies/CMakeLists.txt`, which lets integrators customize Simbody via the OpenSim superbuild (#3455)
- Fixed out-of-bounds memory access in testAssemblySolver (#3460)
- The property, input, output, and socket macros (e.g. OpenSim_DECLARE_PROPERTY) can now be used outside of the OpenSim namespace
  and no longer require a `using namespace OpenSim;` declaration in order to work (#3468)
- Fixed runtime segfault that can occur when trying to use a `WrapObject` that is not a child of a `PhysicalFrame` (#3465)
- Fixed issues #3083 #2575 where analog data is not pulled out from c3d files, a a new function getAnalogDataTable() has been added to the C3DFileAdapter
- Fixed segfault that can occur when building models with unusual joint topologies (it now throws an `OpenSim::Exception` instead, #3299)
- Add `calcMomentum`, `calcAngularMomentum`, `calcLinearMomentum`, and associated `Output`s to `Model` (#3474)
- Fix issue where a different __init__.py is used by conda package and dev environment, the fix allows developers to install local builds into conda. (#3502)
- Changed control points in `SegmentedQuinticBezierToolkit` to be of `SimTK::Vec6` type instead of `SimTK::Vector` (#3481).
- Added a cylinder wrapping test: `testWrapCylinder.cpp` (#3498)


v4.4
====
- Updated ezc3d to version 1.5.0 which better manages the events defined in a c3d file.
- Fixed an issue that could happen sometimes with ScaleTool where loading the model file or marker set file could fail if the file was given as an absolute path (Issue #3109, PR #3110)
- Fixed an issue with SWIG with `OpenSim::Body::getRotationInGround()` where it would return an object without the correct `SimTK::Rotation` methods.
- Fixed OpenSim::Arrow start_point property being ignored
- Fixed objects being set as not up to date with their properties by finalizeFromProperties
- Throw exception if body masses are either NaN or -ve (Issue #3130)
- Fixed issue #3176 where McKibbenActuator is not registered and can't be serialized to XML files
- Fixed issue #3191 where CustomJoint coordinates ordering in model files affects coordinate definitions.
- Fixed issue #3220 Memory leak running InverseKinematicsTool repeatedly and using Kinematics analysis.


v4.3
====
- Introduced IMU component that models a typical Inertial Measurement Unit (IMU) with corresponding outputs for orientation, accelerometer, and gyroscope signals.
- Introduced IMUDataReporter (analysis) to record signals from IMU components placed on models.
- Fixed a bug with Actuation analysis that would lead to extra columns in the output when an actuator is disabled (Issue #2977).
- Fix issue where including path in output file name caused output to not be written without warning, now warning is given and file is written (Issue #3042).
- Fix copy-paste bug in reporting orientation errors (Issue #2893, fixed by Henrik-Norgren).
- Upgrade bindings to use SWIG version 4.0 (allowing doxygen comments to carry over to Java/Python files).
- Added createSyntheticIMUAccelerationSignals() to SimulationUtilities to generate "synthetic" IMU accelerations based on passed in state trajectory.
- Fixed incorrect header information in BodyKinematics file output
- Fixed bug applying non-uniform scaling to inertia matrix of a Body due to using local vaiable of type SysMat33 (Issue #2871).
- Default build to python 3.8 and numpy 1.20 (special instructions for using python 3.8+ on windows at https://simtk-confluence.stanford.edu/display/OpenSim/Scripting+in+Python)

v4.2
====
- Fixed a bug with InverseDynamicsTool/InverseDynamicsSolver to account for cases where a model has extra slots in its `State`'s "q" (PR #2971)
- Added Bhargava2004SmoothedMuscleMetabolics, a smoothed version of the Bhargava metabolics model designed for gradient-based optimization (i.e., Moco).
- Fixed a bug in Millard2012EquilibriumMuscle::extendFinalizeFromProperties(): the end point slopes on the inverse force velocity curves are constrained to yield a valid curve. A warning is noted in the log if the slopes are small enough that numerical integration might be slow.
- Added logging to Millard2012EquilibriumMuscle::extendFinalizeFromProperties(): whenever an internal setting is changed automatically these changes are noted in the log. To avoid seeing these messages, update the corresponding properties in the .osim file to the values noted in the log message.
- Introduced new logging system based on spdlog https://github.com/gabime/spdlog.git. The transition should be transparent to end users with default settings except that the name of the log file is now opensim.log. Main features are:
  - The ability to customize error level for reporting (in increasing level of verbosity): Off, Critical, Error, Warn, Info, Debug, Trace
  - The ability to start logging to a specified file on the fly.
  - Log file messages are time stamped and the format can be changed by users
  - More details and additional functionality is described in the Developer's Guide, and Doxygen pages of OpenSim::Logger class.
- Add the ActivationCoordinateActuator component, which is a CoordinateActuator with simple activation dynamics (PR #2699).
- Easily convert Matlab matrices and Python NumPy arrays to and from OpenSim Vectors and Matrices. See Matlab example matrixConversions.m and Python example numpy_conversions.py.
- Users have more control over which messages are logged. Messages are now logged to opensim.log instead of out.log and err.log. Users can control logging levels via `Logger::setLevel()`.
- Fix a segfault that occurs when using OpenSim's Python Package with Anaconda's Python on a Mac.
- Expose PropertyHelper class to python bindings to allow editing of objects using the properties interface (useful for editing objects defined in plugins) in python (consistent with Java/Matlab).
- Whitespace is trimmed when reading table metadata for STO, MOT, and CSV files.
- Introduce utilities for creating SimTK::Vectors, linear interpolation, updating table column labels from v3.3 to v4.0 syntax, solving for a function's root using bisection (OpenSim/Common/CommonUtilities.h) ([PR #2808](https://github.com/opensim-org/opensim-core/pull/2808)).
- Introduce utilities for querying, filtering, and resampling TimeSeriesTables (OpenSim/Common/TableUtilities.h) ([PR #2808](https://github.com/opensim-org/opensim-core/pull/2808)).
- StatesTrajectories can now be created from a TimeSeriesTable of states.
- Minor performance improvements (5-10 %) for controller-heavy models (PR #2806)
- `Controller::isEnabled` will now only return whether the particular controller is enabled
  - Previously, it would return `false` if its parent `Model`'s `Model::getAllControllersEnabled` returned `false`
  - The previous behavior would mean that `Controller::setEnabled(true); return Controller::isEnabled();` could return `false`
- When building from source, CMake now outputs more detailed information about dependencies.
- The new Matlab examplePointMass.m shows how to build and simulate a point-mass model.
- Fix OpenSense calibration algorithm to handle models facing an arbitrary direction. The calibration algorithm now aligns one axis of the provided Orientation Sensor data with the x-axis of the base segment (e.g. pelvis) of the model in default pose.
- For PrescribedController, the controls_file column labels can now be absolute paths to actuators (previously, the column labels were required to be actuator names).
- Fixed a critical bug in Induced Accelerations Analysis which prevents analysis to run when external forces are present ([PR #2847](https://github.com/opensim-org/opensim-core/pull/2808)).
- For PrescribedController, the controls_file column labels can now be absolute paths to actuators (previously, the column labels were required to be actuator names).
- CMCTool now supports the setSolveForEquilibrium() method inherited by AbstractTool, which allows users to disable a call to Model::equilibrateMuscles() when running CMC. This setting is true by default, so the default behavior remains the same.
- The Matlab utility osimTableToStruct() now handles column labels that start with a non-letter character by prepending 'a_' instead of 'unlabeled'.
- Removed `Path` abstract base class (PR #2844)
  - Unused by OpenSim and related projects
- Improved the performance of `ComponentPath` (PR #2844)
  - This improves the performance of component-heavy models by ~5-10 %
  - The behavior and interface of `ComponentPath` should remain the same
- The new Matlab CustomStaticOptimization.m guides the user to build their own custom static optimization code.
- Dropped support for separate Kinematics for application of External Loads. ([PR #2770] (https://github.com/opensim-org/opensim-core/pull/2770)).
- Refactored InverseKinematicsSolver to allow for adding (live) Orientation data to track, introduced BufferedOrientationsReference to queue data (PR #2855)
- `opensim.log` will only be created/opened when the first message is logged to it (PR #2880):
  - Previously, `opensim.log` would always be created, even if nothing was logged
- Added a CMake option, `OPENSIM_DISABLE_LOG_FILE` (PR #2880):
  - When set, disables `opensim.log` from being used by the logger by default when the first message is written to the log
  - Log messages are still written to the standard output/error streams
  - Previously, `opensim.log` would always be created - even if nothing was written to it (fixed above)
  - Setting `OPENSIM_DISABLE_LOG_FILE` only disables the automatic creation of `opensim.log`. File logging can still be manually be enabled by calling `Logger::addFileSink()`
  - This flag is `OFF` by default. So standard builds will still observe the existing behavior (`opensim.log` is created).
- Fix bug in visualization of EllipsoidJoint that was not attaching to the correct frame ([PR #2887] (https://github.com/opensim-org/opensim-core/pull/2887))
- Fix bug in error reporting of sensor tracking (PR #2893)
- Throw an exception rather than log an error message when an unrecognized type is encountered in xml/osim files (PR #2914)
- Added ScapulothoracicJoint as a builtin Joint type instead of a plugin (PRs #2877 and #2932)

v4.1
====
- Added `OrientationsReference` as the frame orientation analog to the location of experimental markers. Enables experimentally measured orientations from wearable sensors (e.g. from IMUs) to be tracked by reference frames in the model. A correspondence between the experimental (IMU frame) orientation column label and that of the virtual frame on the `Model` is expected. The `InverseKinematicsSolver` was extended to simultaneously track the `OrientationsReference` if provided. (PR #2412)
- Removed the undocumented `bool dumpName` argument from `Object::dump()` and made the method `const` so it can be safely called on `const` objects. (PR #2412)
- `MarkersReference` convenience constructors were updated to take a const reference to a `MarkerWeightSet` as its second argument. If a `Set` is not empty, then only the markers listed are used as reference signals. That means `InverseKinematicsTool` no longer tracks all experimental markers even those not in the `MarkerWeightSet`. One can quickly track all experimental markers (that have a corresponding model marker) by simply providing an empty `Set`, in which case all markers are assigned the default weight (typically 1.0).
- Model files from very old versions (pre 1.8.1) are not supported, an exception is thrown rather than fail quietly (issue #2395).
- Initializing a Component from an existing Component with correct socket connectees yields invalid paths (issue #2418).
- Reading DataTables from files has been simplified. Reading one table from a file typically uses the Table constructor except when the data-source/file contains multiple tables. (In these cases e.g. C3D files, use C3DFileAdapter.read method, then use functions in C3DFileAdapter to get the individual TimeSeriesTable(s)). Writing tables to files has not changed.
- Exposed convertMillimeters2Meters() in osimC3D.m. This function converts COP and moment data from mm to m and now must be invoked prior to writing force data to file. Previously, this was automatically performed during writing forces to file.
- Methods that operate on SimTK::Vec<n> are now available through Java/Matlab and python bindings to add/subtract/divide/multiply vec<n> contents with a scalar (PR #2558)
- The new Stopwatch class allows C++ API users to easily measure the runtime of their code.
- If finalizeConnections() method was not called on a model after making changes and before printing, an exception is thrown to avoid creating corrupt model files quietly (PR #2529)
- Updated the docopt.cpp dependency so that OpenSim can be compiled with Visual C++ from Visual Studio 2019.
- Added `Blankevoort1991Ligament` force component which represents ligament fibers as non-linear path springs. The force-strain curve has a quadratic toe region at low strains and a linear stiffness region at high strains. (PR #2632)
- Updated Simbody to 3.7 to fix an issue with the simbody-visualizer on macOS 10.15 Catalina.
- On Mac and Linux, we include a shell script opensim-install-command-line.sh to make OpenSim's command-line tools easily accessible.
- Added the compliant SmoothSphereHalfSpaceForce component, for use with direct collocation and Moco.


Converting from v4.0 to v4.1
----------------------------
- The `OpenSim::Array` constructor is now marked explicit, which prevents
  accidental implicit conversion to `Array`. If you relied on this implicit
  conversion, you will need to update your code to use the constructor
  explicitly.

Bug Fixes
---------
- Fixed bug in osimTable2Struct.m for renaming unlabelled markers (PR #2491)
- Fixed bug that resulted in an exception when reading C3D files without forces. Now, if the C3D doesn't contain markers or forces, an empty table will be returned (PR #2421)
- Fix bug that resulted in activations and forces reported for Actuators that are disabled during StaticOptimization (issue #2438) Disabled actuators are now ignored in StaticOptimization.
- OpenSim no longer supports model file formats predating version 1.8.1 (PR #2498)
- FunctionBasedBushingForce now applies damping if specified (it was incorrectly ignored in 4.0) issue #2512
- TRCFileAdapter.write() uses the number of columns and rows in the supplied dataTable to set the "NumMarkers" and "NumRows" Metadata in the output file. Users won't have to set this metadata string manually.  #2510

Documentation
-------------


Other Changes
-------------
- Performance of reading large data files has been significantly improved. A 50MB .sto file would take 10-11 min to read now takes 2-3 seconds. (PR #2399)
- Added Matlab example script of plotting the Force-length properties of muscles in a models; creating an Actuator file from a model;
building and simulating a simple arm model;  using OutputReporters to record and write marker location and coordinate values to file.
- Added Python example that demonstrates how to run an optimization using the cma package and how to avoid an expensive call to `initSystem()` within the objective function. (PR #2604)
- OpenSim 4.1 ships with Python3 bindings as default. It is still possible to create bindings for Python2 if desired by setting CMake variable OPENSIM_PYTHON_VERSION to 2
- For CMake, the option OPENSIM_COPY_DEPENDENCIES option is now an advanced option, and a warning is provided if this option is off but wrapping is turned on.

v4.0
====

Converting from v3.x to v4.0
-----------------------------
- A significant difference between v3.3 and 4.0 is the naming of dependencies. Unique names were not enforced in 3.3, which led to undefined behavior. In 4.0, Component pathnames must be unique. That is a Component must be unique with respect to its peers. A Model named *model* cannot have multiple subcomponents with the name *toes* either as bodies or joints, because the pathname */model/toes* will not uniquely identify the Component. However, multiple *toes* bodies can be used as long as they are not subcomponents of the same Component. For example, a *device* Component with a *toes* Body will have no issues since this *toes* Body has a unique pathname, */model/device/toes*, which is unambiguous. One could also create a multi-legged model, where each leg is identical, with *hip* and *knee* joints and *upper* and *lower* bodies, but each being unique because each `Leg` Component that contains the leg subcomponents, is uniquely named like */model/leg1* and */model/leg4/* and thus all of their subcomponents are unique, e.g.: */model/leg1/knee* vs. */model/leg4/knee*.
- Component naming is more strictly enforced and names with spaces are no longer accepted. Spaces are only allowable as separators for `Output` or `Channel` names that satisfy a list `Input`. (PR #1955)
- The Actuator class has been renamed to ScalarActuator (and `Actuator_` has been renamed to `Actuator`) (PR #126).
  If you have subclassed from Actuator, you must now subclass from ScalarActuator.
- Methods like `Actuator::getForce` are renamed to use "Actuator" instead (e.g., `Actuator::getActuator`) (PR #209).
- Markers are now ModelComponents (PR #188). Code is included for conversion on serialization/de-serialization.
- MarkerSet::addMarker() was removed (PR #1898). Please use Model::addMarker() to add markers to your model.
- `Body::getMassCenter` now returns a `Vec3` instead of taking a `Vec3` reference as an argument (commit cb0697d98).
- The following virtual methods in ModelComponent have been moved:
  - connectToModel -> extendConnectToModel
  - addToSystem -> extendAddToSystem
  - initStateFromProperties -> extendInitStateFromProperties
  - setPropertiesFromState -> extendSetPropertiesFromState

  The original methods (without `extend`) still exist, but they are now non-virtual.
  To invoke `connectToModel` on an entire Model, you still call `Model::connectToModel`.
  This change has been made to make a distinction between the user interface and
  the Component developer (extension) interface. **IMPORTANT** The calls to
  `Super::addToSystem`, etc. in the implementation of these methods must now
  also use the `extend` variants. Otherwise, you will enter into an infinite recursion.
- OpenSim now makes substantial use of C++11 features; if you compile OpenSim, your compiler
  must support C++11. Also, any C++ project in which you use OpenSim must also be compiled with C++11.
- The following components have been upgraded to use Sockets to connect to
  other components they depend on (instead of string properties):
  - ContactGeometry (ContactSphere, ContactHalfSpace, ContactMesh)
- Many of the methods in ScaleTool have now been marked const.
- We created a new unified command line interface that will replace the
  single-tool command line executables (`scale`, `ik`, `id`, `rra`, `cmc`,
  etc.).
  - `scale -S setup.xml` -> `opensim run-tool setup.xml`.
  - `scale -PS` -> `opensim print-xml scale`
  - `scale -PropertyInfo ...` -> `opensim info ...`
  - `versionUpdate ...` -> `opensim update-file ...`
- The `CoordinateSet` property in `Joint` has been replaced with a `coordinates`
  list property and enumerations have been added for accessing the Coordinates
  owned by a Joint. Code like `myPlanarJoint.getCoordinateSet()[0]` now becomes
  `myPlanarJoint.getCoordinate(PlanarJoint::Coord::RotationZ)` (PRs #1116,
  #1210, and #1222).
- The `reverse` property in Joint can no longer be set by the user; Model uses
  SimTK::MultibodyGraphMaker to determine whether joints should be reversed when
  building the multibody system. The joint's transform and coordinates maintain
  a parent->child sense even if the joint has been reversed. For backwards
  compatibility, a joint's parent and child PhysicalFrames are swapped when
  opening a Model if the `reverse` element is set to `true`.
- The `MotionType` of a `Coordinate` is now fully determined by the Joint. The
  user cannot set the `MotionType` for a `Coordinate`. There are instances such
  as in the *leg6dof9musc* and *Rajagopal2015* models, where a `Coordinate` was
  assigned an incorrect type (e.g. when a coordinate of a `CustomJoint` is not a
  measure of a Cartesian angle). In 4.0, the coordinate is correctly marked as
  `Coupled` since a function couples the coordinate value to the angular
  displacement of the patella in Cartesian space. **NOTE**, this causes issues
  (e.g.  opensim-org/opensim-gui#617, #2088) when using kinematics files
  generated in 3.3 (or earlier) where `Rotational` coordinates have been
  converted to degrees. Because OpenSim 4.0 does not recognize the coordinate's
  `MotionType` to be `Rotational` it will not convert it back to radians
  internally. For motion files generated prior to 4.0 where the file has
  `inDegrees=yes`, please use the following conversion utility:
  `updatePre40KinematicsFilesFor40MotionType()`. When loading a pre-4.0 model,
  OpenSim will warn users of any changes in `MotionType` when updating an
   existing model to OpenSim 4.0.
- `Manager::integrate(SimTK::State&)` has been removed and replaced by
  `Manager::integrate(double)`. You must also now call
  `Manager::initialize(SimTK::State&)` before integrating or pass the
  initialization state into a convenience constructor. Here is a
   before-after example (see the documentation in the `Manager` class
   for more details):
  - Before:
    - Manager manager(model);
    - manager.setInitialTime(0.0);
    - manager.setFinalTime(1.0);
    - manager.integrate(state);
  - After:
    - Manager manager(model);
    - state.setTime(0.0);
    - manager.initialize(state);
    - manager.integrate(1.0);
  - After (using a convenience constructor):
    - state.setTime(0.0);
    - Manager manager(model, state);
    - manager.integrate(1.0);
- `Manager::setIntegrator(SimTK::Integrator)` has been removed and replaced by
  `Manager::setIntegratorMethod(IntegratorMethod)` which uses an enum and can
  be used by the MATLAB/Python interface. See the method's documentation for
  examples. Integrator settings are now handled by the Manager through the
  following new functions:
  - setIntegratorAccuracy(double)
  - setIntegratorMinimumStepSize(double)
  - setIntegratorMaximumStepSize(double)
  - setIntegratorInternalStepLimit(int)
- `Muscle::equilibrate(SimTK::State&)` has been removed from the Muscle interface in order to reduce the number and variety of muscle equilibrium methods. `Actuator::computeEquilibrium(SimTK::State&)` is overridden by Muscle and invokes pure virtual `Muscle::computeInitialFiberEquilibrium(SimTK::State&)`.
- `Millard2012EquilibriumMuscle::computeFiberEquilibriumAtZeroVelocity(SimTK::State&)` and `computeInitialFiberEquilibrium(SimTK::State&)` were combined into a single method:
`Millard2012EquilibriumMuscle::computeFiberEquilibrium(SimTK::State&, bool useZeroVelocity)`
where fiber-velocity can be estimated from the state or assumed to be zero if the flag is *true*.
- `Millard2012EquilibriumMuscle::computeInitialFiberEquilibrium(SimTK::State&)` invokes `computeFiberEquilibrium()` with `useZeroVelocity = true` to maintain its previous behavior.
- `Model::replaceMarkerSet()` was removed. (PR #1938) Please use `Model::updMarkerSet()` to edit the model's MarkerSet instead.
- The argument list for `Model::scale()` was changed: the `finalMass` and
  `preserveMassDist` arguments were swapped and the `preserveMassDist` argument
  is no longer optional. The default argument for `preserveMassDist` in OpenSim
  3.3 was `false`. (PR #1994)
- A GeometryPath without PathPoints is considered invalid, since it does not
represent a physical system. You must specify PathPoints to define a valid
GeometryPath for a Muscle, Ligament, PathSpring, etc... that is added to a
Model. (PR #1948)
  - Before (no longer valid):
    ```cpp
    Model model;
    Thelen2003Muscle* muscle = new Thelen2003Muscle("muscle", ...);
    // GeometryPath throws: "A valid path requires at least two PathPoints."
    model.addForce(muscle);
    ```
  - After (now required):
    ```cpp
    Model model;
    Thelen2003Muscle* muscle = new Thelen2003Muscle("muscle", ...);
    // require at least two path points to have a valid muscle GeometryPath
    muscle->addNewPathPoint("p1", ...);
    muscle->addNewPathPoint("p2", ...);
    model.addForce(muscle);
    ```
- The JointReaction analysis interface has changed in a few ways:
  - "express_in_frame" now takes a `Frame` name. "child" and "parent" keywords are also still accepted, provided that no Frame is named "child" or "parent"
  - If the number of elements in "apply_on_bodies" or "express_in_frame" is neither of length 1 or the same length as indicated by "joint_names", an exception is thrown. This was previously a warning.
- Updated wrapping properties


Composing a Component from other components
-------------------------------------------
Component now maintains a list property of *components* which it owns. You add
a (sub) Component to a *parent* Component by calling `addComponent` and passing
a heap allocated (`new Component`) to the parent which you want to take
ownership of the new subcomponent. Ownership determines how the subcomponent is serialized
(appears within the parent) and the order in which of Component interface methods (above)
are propagated to the subcomponent. Access to contained components is provided through
`getComponent<C>(path)` or `getComponentList<C>` where `C` is any Component type (default
is `Component` to get all subcomponents). These methods always traverse down into
a Component's list of components.  All subcomponents that are properties of (and thus owned by)
a parent Component are accessible this way. The Model's typed %Sets and `add####()` methods
are no longer necessary to compose a Model, since any Component can now be composed of
components. `Model` still supports `addd####()` methods and de/serialization of Sets,
but components added via `addComponent` are NOT included in the Sets but contained
in the Component's *components* property list. Details in PR#1014. **Note**, it is now
strictly required that immediate subcomponents have unique names. For example, a Model cannot contain two bodies in its `BodySet` named *tibia* or a Body and a Joint named *toes*, since it is ambiguous as to which *tibia* `Body` or *toes* `Component` is being referenced.

Bug Fixes
---------
- Fixed a typo in one of the method names for AbstractTool verifyUniqueComulnLabels -> verifyUniqueColumnLabels (PR #130)
- Fixed bug where Body VisibleObject was not serialized when writing a model to XML (PR #139)
- Fixed memory leaks in AssemblySolver and using Simtk::XML (PR #176)
- Fixed model mass scaling. When 'preserve mass distribution' is unchecked (GUI) the input mass was previously not respected and the resulting scaled model mass does not equal the input mass. The modelscaler() now alters the body masses and inertias to match the input mass. (PR #230)
- Fixed a bug in the equilibrium solution of Millard and Thelen muscles, where the initial activation and fiber-length values (for solving for equilibrium) were always coming from the default values. This was unnecessary, because unless specified otherwise, the state automatically contains the default values. This fixes an issue where initial states activations from a file were not respected by the Forward Tool and instead, the initial activations would revert to the model defaults. (PR #272)
- Fixed a bug where MuscleAnalysis was producing empty moment arm files. We now avoid creating empty Moment and MomentArm storage files when `_computeMoments` is False. (PR #324)
- Fixed bug causing the muscle equilibrium solve routine in both Thelen2003Muscle and Millard2012EquilibriumMuscle to fail to converge and erroneously return the minimum fiber length. The fix added a proper reduction in step-size when errors increase and limiting the fiber-length to its minimum. (PR #1728)
- Fixed a bug where Models with Bodies and Joints (and other component types) with the same name were loaded without error. Duplicately named Bodies were simply being ignored and only the first Body of that name in the BodySet was being used, for example, to connect a Body to its parent via its Joint, or to affix path points to its respective Body. Now, duplicate names are flagged and renamed so they are uniquely identified. (PR #1887)
- Fixed bug and speed issue with `model.setStateVariableValues()` caused by enforcing constraints after each coordinate value was being set (PR #1911). Removing the automatic enforcement of constraints makes setting all state values much faster, but also requires calling `model.assemble()` afterwards. Enforcing constraints after setting each coordinate value individually was also incorrect, since it neglected the effect of other coordinate changes have on the current coordinate. All coordinate values must be set before enforcing constraints.
- Fixed a bug that resulted in incorrect Ligament resting lengths after scaling.
  (PR #1994)

New Classes
-----------
- Added a BodyActuator component, which applies a spatial force on a specified Point of a Body (PR #126)
- Created Frame, PhysicalFrame, OffsetFrame, PhysicalOffsetFrame, Station and Marker ModelComponents (PR #188, PR #325, PR #339). Marker did not previously comply with the Model Component interface.
- A Body is a PhysicalFrame
- Connections to Bodies upgraded to PhysicalFrames and locations on these frames are now represented by PhysicalOffsetFrame (PR #370)
- Joints were refactored so that the base Joint manages the parent and child frame connections, including the definition of local PhysicalOffsetFrames to handle offsets defined as separate location and orientation properties. (PR #589)
- The WeldConstraint and BushingForces (BushingForce, CoupledBushingForce, FunctionBasedBushingForce, and ExpressionBasedBushingForce) were similarly unified (like Joints) to handle the two Frames that these classes require to operate. A LinkTwoFrames intermediate class was introduced to house the common operations. Convenience constructors for WeldConstraint and BushingFrames were affected and now require the name of the Component as the first argument. (PR #649)
- The new StatesTrajectory class allows users to load an exact representation of previously-computed states from a file. (PR #730)
- Added Point as a new base class for all points, which include: Station, Marker, and PathPoints

- Added OutputReporter as an Analysis so that users can use the existing AnalyzeTool and ForwardTool to extract Output values of interest, without modifications to the GUI. (PR #1991)


Removed Classes
---------------
The following classes are no longer supported in OpenSim and are removed in OpenSim 4.0.
- Muscle class `ContDerivMuscle_Depredated`.

MATLAB and Python interfaces
----------------------------
- The SimbodyMatterSubsystem class--which provides operators related to the mass
matrix, Jacobians, inverse dynamics, etc.--is now accessible in MATLAB and
Python (PR #930).
- Changed wrapping of `SimTK::Array_<OpenSim::CoordinateReference>` from `ArrayCoordinateReference` to `SimTKArrayCoordinateReference` for consistency with other classes. (PR #1842)

MATLAB interface
----------------
- The configureOpenSim.m function should no longer require administrator
  privileges for most users, and gives more verbose output to assist with
  troubleshooting.
- New MATLAB examples were added: Hopper-Device and Knee-Reflex.

Python interface
----------------
- Improved error handling. Now, OpenSim's error messages show up as exceptions
in Python.
- The Python bindings can now be built for Python 3 (as well as Python 2).

Other Changes
-------------
- Support for compiling the source code with Microsoft Visual Studio 2017.
- There is now a formal CMake mechanism for using OpenSim in your own C++
  project. See cmake/SampleCMakeLists.txt. (PR #187)
- Substantial cleanup of the internal CMake scripts.
- Lepton was upgraded to the latest version (PR #349)
- Made Object::print a const member function (PR #191)
- Improved the testOptimization/OptimizationExample to reduce the runtime (PR #416)
- InverseKinematics tool outputs marker error .sto file if report error flag is true.
- Marker location file output name in IK changed to reflect trial name for batch processing.
- Created a method `ScaleTool::run()`, making it easier to run the Scale Tool
programmatically in MATLAB or python.
- Thelen2003Muscle, Millard2012EquilibriumMuscle, and
  Millard2012AccelerationMuscle now throw an exception if the force equilibrium
  calculation fails to converge (PR #1201).
- Thelen2003Muscle and Millard2012EquilibriumMuscle no longer clamp excitations (i.e. controls)
  internally. If controls are out of bounds an Exception is thrown. Also, the
  `min_control` property now defaults to the `minimum_activation`. It is the
  responsibility of the controller (or solver) to provide controls that are
  within the valid ranges defined by the Actuators and that includes the
  specific bounds of Muscle models. (PR #1548)
- The `buildinfo.txt` file, which contains the name of the compiler used to
  compile OpenSim and related information, is now named `OpenSim_buildinfo.txt`
  and may be installed in a different location.
- macOS and Linux users should no longer need to set `LD_LIBRARY_PATH` or
  `DYLD_LIBRARY_PATH` to use OpenSim libraries.
- The `scale()` method was removed from the `SimbodyEngine` class (the contents
  were moved into `Model::scale()`). (PR #1994)
- Any class derived from ModelComponent can now add its own implementation of
  `extendPreScale()`, `extendScale()`, and/or `extendPostScale()` to control how
  its properties are updated during scaling. (PR #1994)
- The source code for the "From the Ground Up: Building a Passive Dynamic
  Walker Example" was added to this repository.
- OpenSim no longer looks for the simbody-visualizer using the environment
  variable `OPENSIM_HOME`. OpenSim uses `PATH` instead.
- The Thelen2003Muscle now depend on separate components for modeling pennation,
  and activation dynamics.

Documentation
-------------
- Improved Doxygen layout and fixed several bugs and warnings (various)
- All mentions of SimTK/Simbody classes in OpenSim's Doxygen now provide links directly to SimTK/Simbody's doxygen.
- Added a detailed README.md wtith build instructions, as well as guides to contributing and developing (CONTRIBUTING.md).
- Included GIFs in Doxygen for several commonly used Joint types<|MERGE_RESOLUTION|>--- conflicted
+++ resolved
@@ -37,12 +37,9 @@
 - Added `examplePolynomialPathFitter.py`, a scripting example that demonstrates how to use `PolynomialPathFitter` (#3607)
 - Fixed a bug where using `to_numpy()` to convert `RowVectorView`s to Python arrays returned incorrect data (#3613)
 - Bumped the version of `ezc3d` which can now Read Kistler files
-<<<<<<< HEAD
-- Moved speed computation from `computeForce` in children of `ScalarActuator` to dedicated `getSpeed` function.
-=======
 - Updated scripting method addTableMetaDataString to support overwriting metadata value for an existing key (#3589)
 - Simbody was updated such that the headers it transitively exposes to downstream projects are compatible with C++20 (#3619)
->>>>>>> b4d78a25
+- Moved speed computation from `computeForce` in children of `ScalarActuator` to dedicated `getSpeed` function.
 
 v4.4.1
 ======
