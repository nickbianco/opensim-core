--- conflicted
+++ resolved
@@ -66,12 +66,9 @@
   - It will now check for NaNed vectors coming from the underlying expression, skipping emission
     if one is detected (previously: it would emit decorations with `NaN`ed transforms).
 - `PolynomialPathFitter` now allows fitting paths that depend on more than 6 coordinates, matching recent changes to `MultivariatePolynomialFunction` (#4001).
-<<<<<<< HEAD
+- If an `Object` cannot be found when loading a list property from XML, a warning will now be emitted to the log (previously: it was emitted to `std::cerr`, #4009).
 - Completed the implementation of the `MeyerFregly2016Force` included in the `StationPlaneContactForce` class to support NMSM Pipeline-equivalent contact models in Moco. (#3877)
 
-=======
-- If an `Object` cannot be found when loading a list property from XML, a warning will now be emitted to the log (previously: it was emitted to `std::cerr`, #4009).
->>>>>>> 061f9421
 
 v4.5.1
 ======
