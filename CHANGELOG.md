This document lists the changes to `opensim-core` that are
introduced with each new version, starting with version 4.0. When possible, we provide the
GitHub issues or pull requests that
are related to the items below. If there is no issue or pull
request related to the change, then we may provide the commit.

This is not a comprehensive list of changes but rather a hand-curated collection of the more notable ones. For a comprehensive history, see the [OpenSim Core GitHub repo](https://github.com/opensim-org/opensim-core).

v4.6
====
- The performance of `getStateVariableValue`, `getStateVariableDerivativeValue`, and `getModelingOption` was improved in
  the case where provided string is just the name of the value, rather than a path to it (#3782)
- Fixed bugs in `MocoStepTimeAsymmetryGoal::printDescriptionImpl()` where there were missing or incorrect values printed. (#3842)
- Added `ModOpPrescribeCoordinateValues` which can prescribe motion of joints in a model given a table of data. (#3862)
- Fixed bugs in `convertToMocoTrajectory()` and `MocoTrajectory::resampleWithFrequency()` by updating `interpolate()` to
  allow extrapolation using the `extrapolate` flag. Combined with the `ignoreNaNs` flag, this prevents NaNs from
  occurring in the output. (#3867)
- Added `Output`s to `ExpressionBasedCoordinateForce`, `ExpressionBasedPointToPointForce`, and `ExpressionBasedBushingForce` for accessing force values. (#3872)
- `PointForceDirection` no longer has a virtual destructor, is `final`, and its `scale` functionality
  has been marked as `[[deprecated]]` (#3890)
- Added `ExpressionBasedFunction` for creating `Function`s based on user-defined mathematical expressions. (#3892)
- Added `ForceProducer`, `ForceConsumer`, and `ForceApplier`, which are fundamental APIs for force-producing
  components. The `ForceProducer` API was also rolled out to a variety of existing `Force` components, which
  means that API users can now now ask many `Force` components what forces they produce (see #3891 for a
  comprehensive overview).
- Made improvements to `MocoUtilities::createExternalLoadsTableForGait()`: center of pressure values are now set to zero, rather
  than NaN, when vertical force is zero, and the vertical torque is returned in the torque columns (rather than the sum of the
  sphere torques) to be consistent with the center of pressure GRF representation.
- Fixed an issue where a copy of an `OpenSim::Model` containing a `OpenSim::ExternalLoads` could not be
  finalized (#3926)
- Updated all code examples to use C++17 (after a few months of compiling as C++14 : #3929).
- Added class `OpenSim::StateDocument` as a systematic means of serializing and deserializing a complete trajectory
  (i.e., time history) of all states in the `SimTK::State` to and from a single `.ostates` file. Prior to `StatesDocument`,
  only the trajectories of continuous states (e.g., joint angles, joint speeds, muscle forces, and the like) could be systematically
  written to file, either in the form of a `Storage` file or as a `TimeSeriesTable` file, leaving discrete states (e.g., muscle
  excitations and contact model anchor points) and modeling options (e.g., joint clamps) unserialized. `StatesDocument`, on the
  other hand, serializes all continuous states, discrete states, and modeling options registered with `OpenSim::Component`.
  Whereas neither `Storage` files nor `TimeSeriesTable` files are currently able to handle mixed variable types, `StatesDocument`
  is able to accommodate variables of type `bool`, `int`, `double`, `Vec2`, `Vec3`, `Vec4`, `Vec5`, and `Vec6` all in the same
  `.ostates` file. `.ostate` files are written in `XML` format and internally carry the name of the OpenSim model to which the
  states belong, a date/time stamp of when the file was written, and a user-specified note. `.ostate` files also support a
  configurable output precision. At the highest ouput precsion (~20 significant figures), serialization/deserialization is
  a lossless process. (#3902)
- Improved `OpenSim::IO::stod` string-to-decimal parsing function by making it not-locale-dependant (#3943, #3924; thanks @alexbeattie42)
- Improved the performance of `ComponentPath` traversal (e.g. as used by `Component::getComponent`, `Component::getStateVariableValue`)
- Added Python and Java (Matlab) scripting support for `TimeSeriesTable_<SimTK::Rotation>`. (#3940)
- Added the templatized `MocoStudy::analyze<T>()` and equivalent scripting counterparts: `analyzeVec3`, `analyzeSpatialVec`, `analyzeRotation`. (#3940)
- Added `ConstantCurvatureJoint` to the SWIG bindings; it is now available in Matlab and Python (#3957). 
- Added methods and `Output`s for calculating the angular momentum of a `Body`. (#3962)
<<<<<<< HEAD
- Completed the implementation of the `MeyerFregly2016Force` included in the `StationPlaneContactForce` class to support NMSM Pipeline-equivalent contact models in Moco. (#3877)

=======
- Updated `TabOpLowPassFilter` so that by default the processed table is trimmed to the original time range after padding and filtering. 
  The original behavior (no trimming) can be enabled via the new property `trim_to_original_time_range`. (#3969)
- Make `InverseKinematicsSolver` methods to query for specific marker or orientation-sensor errors more robust to invalid names or names not 
  in the intersection of names in the model and names in the provided referece/data. Remove methods that are index based from public interface.(#3951) 
- Replace usages of `OpenSim::make_unique` with `std::make_unique` and remove wrapper function now that C++14 is used in OpenSim (#3979). 
- Add utility method `createVectorLinspaceInterval` for the `std::vector` type and add unit tests. Utilize the new utility method to fix a bug (#3976) in creating the uniformly sampled time interval from the experimental data sampling frequency in `APDMDataReader` and `XsensDataReader` (#3977).
- Fix Point Kinematics Reporter variable and initialization error and add unit tests (#3966)
- `OpenSim::ContactHalfSpace`, `OpenSim::ContactMesh`, and `OpenSim::ContactSphere` now check their associated `Appearance`'s `is_visible` flag when deciding whether to emit their associated decorations (#3993).
- The message associated with `OpenSim::PropertyException` now includes the full absolute path to the component that threw the exception (#3987).
- Add an improved uniform sampling check for `std::vector` containers to `CommonUtilities` and use the implemented method in the `TableUtilities::filterLowpass` method (#3968, #3978).
- Several bugs in `OpenSim::ExpressionBasedBushingForce::generateDecorations` were fixed:
  - It will now check for `0.0` values for `visual_aspect_ratio`, `moment_visual_scale`,
    and `force_visual_scale` when emitting decorations, skipping emission where `0.0` is
    found (previously: it would emit objects scaled by 0.0, causing downstream issues).
  - It will only emit decorations when called with `fixed` set to `false` (previously, frame
    decorations were emitted for both `true` and `false`, resulting in double-emission).
  - It will now check for NaNed vectors coming from the underlying expression, skipping emission
    if one is detected (previously: it would emit decorations with `NaN`ed transforms).
- `PolynomialPathFitter` now allows fitting paths that depend on more than 6 coordinates, matching recent changes to `MultivariatePolynomialFunction` (#4001).
>>>>>>> c46cc983

v4.5.1
======
- Added support for list `Socket`s via the macro `OpenSim_DECLARE_LIST_SOCKET`. The macro-generated method
  `appendSocketConnectee_*` can be used to connect `Object`s to a list `Socket`. In addition, `Component` and Socket have
  new `getConnectee` overloads that take an index to a desired object in the list `Socket` (#3652).
- Added `ComponentPath::root()`, which returns a `ComponentPath` equivalent to "/"
- Added `ComponentPath::separator()`, which returns the separator that's placed between elements of the path (i.e. `'/'`)
- `ComponentPath` is now less-than (`<`) comparable, making it usable in (e.g.) `std::map`
- `ComponentPath` now has a `std::hash<T>` implementation, making it usable in (e.g.) `std::unordered_map`
- Added `.clear()` and `.empty()` to `ComponentPath` for more parity with `std::string`'s semantics
- Added `tryGetSocket` and `tryUpdSocket` to the `Component` interface, which provides a non-throwing way of
  querying a component's sockets by name (#3673)
- Added `tryGetOutput` and `tryUpdOutput` to the `Component` interface, which provides a non-throwing way of
  querying a component's outputs by name (#3673)
- The XMLDocument that is held within OpenSim::Object is now reference-counted, to help ensure
  it is freed (e.g. when an exception is thrown)
- Calling `getConnectee` no longer strongly requires that `finalizeConnection` has been called on the socket. The
  implementation will now fall back to the (slower) method of following the socket's connectee path property. This
  is useful if (e.g.) following sockets *during* a call to `Component::finalizeConnections`
- `Controller` now manages the list of controlled actuators using a list `Socket` instead of a `Set<Actuators>` (#3683).
  The `actuator_list` property has been removed from `Controller` in lieu of the list `Socket`, which appears as
  `socket_actuators` in the XML. This change also necessitated the addition of an added `initSystem()` call in
  `AbstractTool::updateModelForces()` so that connected actuators have the same root component as the `Model`
  at the time of `Socket` connection. Finally, `PrescribedController::prescribeControlForActuator(int, Function*)` is
  now deprecated in favor of `PrescribedController::prescribeControlForActuator(const std::string&, Function*)`.
- Bumped the version of `ezc3d` to 1.5.8, which can now deal properly with Type-3 force platforms and c3d from Shadow
- Added `StationDefinedFrame` component, which is a `Frame` component that automatically computes its position and
  orientation from `Station`s in the model
- Models with `PrescribedController`s are now supported by Moco (#3701). Controls for actuators controlled by
  `PrescribedController`s are now excluded from the optimization problem.
- Fixed documentation error in `Umberger2010MuscleMetabolicsProbe` where muscle mass was incorrectly omitted for the
  activation maintenance rate.
- Methods are now available in `OpenSim::Component` for generating a list of all `ModelingOption`s and `DiscreteVariable`s in an `OpenSim::Model` or other `Component`. (#3745)
- `OpenSim::Component` accessor methods for `ModelingOption`s and `DiscreteVariables`s now accept both absolute and relative component paths. (#3745)
- `DiscreteVariables` in OpenSim can now be a range of numerical types, including `bool`, `int`, `double`, `Vec2`, `Vec3`, ..., `Vec6`, and `Quaternion`. (#3745)
- `DiscreteVariable`s and `ModelingOption`s allocated natively in Simbody can now be added to an `OpenSim::Component` and accessed via its `Component` API. To support this capability, `getDiscreteVariableIndex()` has been replaced by `getDiscreteVariableIndexes()` which returns both the index of the discrete variable and the index of the `SimTK::Subsystem` to which the descrete variable belongs. (#3745)
- Computationally efficient methods are now available for extracting the time histories of individual state variables, discrete states, and modeling options from a state trajectory (i.e., a `SimTK::Array_<SimTK::State>`). Collectively, these methods form the basis for performing a comprehensive serialzation of a state trajectory to file. (#3745)
- Computationally efficient methods are now available for building a state trajectory (i.e., a `SimTK::Array_<SimTK::State>`) from the time histories of individual state variables, discrete states, and modeling options. Collectively, these methods form the basis for performing a comprehenvise deserialization of a states trajectory from file. (#3745)
- Added `Model::calcForceContributionsSum()`, a wrapper method for `GeneralForceSubsystem` for efficiently
  calculating a subset of a model's body and mobility forces. (#3755)
- Added `Force::getForceIndex()` to allow accessing the `SimTK::ForceIndex` for force elements. (#3755)
- Improved performance in `MultivariatePolynomialFunction` and added convenience methods for automatically generating function derivatives (#3767).
- Added options to `PolynomialPathFitter` for including moment arm and lengthening speed functions in generated `FunctionBasedPath`s (#3767).
- The signature for `PrescribedController::prescribeControlForActuator()` was changed to take a `Function` via a const reference rather than a
pointer to avoid crashes in scripting due to invalid pointer ownership (#3781).
- Added option to `PolynomialPathFitter` to use stepwise regression for fitting a minimal set of polynomial coefficients for a `FunctionBasedPath` (#3779).
- Fixed a bug in SimulationUtilities::analyze<T> that would provide an incorrectly sized control vector to
  the model if controls were missing from the input controls table. (#3769)
- Added InputController, an intermediate abstract class of Controller that provides supports for controllers
  that map scalar control values from a list Input (connected to Outputs from one or more ModelComponents)
  to model actuator controls. (#3769)
- Updated Moco stack to use Casadi 3.6.5, IPOPT 3.14.16, and compatible MUMPS and Metis. (#3693, #3807)
- Upgrade Python and NumPy versions to 3.10 and 1.25, repectively, in ci workflow (#3794).
- Fixed bug in `report.py` preventing plotting multiple MocoParameter values. (#3808)
- Added SynergyController, a controller that computes controls for a model based on a linear combination of a set of Input control signals and a set of synergy vectors. (#3796)
- Fixed bug in `OpenSim::PiecewiseLinearFunction` that prevented proper initialization of the coefficient array when the number of function points is equal to 1. (#3817)
- Updated `PolynomialPathFitter` to use all available hardware threads during parallelization. (#3818)
- Exposed `TimeSeriesTable::trimToIndices` to public API. (#3824)
- Fixed bug in `Logger::cout`, now it works at any logger level. (#3826)
- Fixed bugs in `MocoCasOCProblem` and `CasOC::Problem` with incorrect string formatting. (#3828)
- Fixed `MocoOrientationTrackingGoal::initializeOnModelImpl` to check for missing kinematic states, but allow other missing columns. (#3830)
- Improved exception handling for internal errors in `MocoCasADiSolver`. Problems will now abort and print a descriptive error message (rather than fail due to an empty trajectory). (#3834)
- Upgraded the Ipopt dependency Metis to version 5.1.0 on Unix and macOS to enable building on `osx-arm64` (#3874).


v4.5
====
- Added `AbstractGeometryPath` which is a base class for `GeometryPath` and other path types (#3388). All path-based
forces now own the property `path` of type `AbstractGeometryPath` instead of the `GeometryPath` unnamed property. Getters
and setters have been added to these forces to provide access to concrete path types (e.g., `updPath<T>`). In `Ligament`
and `Blankevoort1991Ligament`, usages of `get_GeometryPath`, `upd_GeometryPath`, etc., need to be updated to
`getGeometryPath`, `updGeometryPath`, etc., or a suitable alternative.
- Fixed a minor memory leak when calling `OpenSim::CoordinateCouplerConstraint::setFunction` (#3541)
- Increase the number of input dimensions supported by `MultivariatePolynomialFunction` to 6 (#3386)
- Added `Assertion.h` and associated `OPENSIM_ASSERT*` macros (#3531)
- Replaced uses of `assert` with `OPENSIM_ASSERT`, so that assertion may be configured via cmake in the future, and
  so that OpenSim (esp. debug builds) throw instead of terminating the process (#3531)
- Fixed mis-indexing into an `OpenSim::ObjectProperty` now throws an exception rather than segfaulting (#3347)
- `PointToPointSpring` now throws an exception on finalizing connections if both sides of the spring
  are connected to the same base frame (#3485)
- Clarified that `OpenSim::Controller`'s `actuator_list` takes a list of actuator names, rather than paths (#3484)
- Deleting elements from an `OpenSim::Coordinate` range now throws an exception during `finalizeFromProperties` (previously:
  it would let you do it, and throw later when `Coordinate::getMinRange()` or `Coordinate::getMaxRange()` were called, #3532)
- Added `FunctionBasedPath`, a class for representing paths in `Force`s based on `Function` objects (#3389)
- Introduced the method `Model::getCoordinateNamesInMultibodyTreeOrder` for convenient access to internal coordinate ordering for scripting users (#3569)
- Fixed a bug where constructing a `ModelProcessor` from a `Model` object led to an invalid `Model`
- Added `LatinHypercubeDesign`, a class for generating Latin hypercube designs using random and algorithm methods (#3570)
- Refactor c3dExport.m file as a Matlab function (#3501), also expose method to allow some operations on tableColumns
  (multiplyAssign) to speed up data processing.
- Fixed xml-related memory leaks that were occuring when deserializing OpenSim models. (Issue #3537, PR #3594)
- Fixed a minor bug when the locally installed package (via `pip`) couldn't find the dependencies (PR #3593). Added `data_files` argument to the `setup.py` to copy all the dependencies into the opensim package folder in the Python environment.
- Added `PolynomialPathFitter`, A utility class for fitting a set of `FunctionBasedPath`s to existing geometry-path in
  an OpenSim model using `MultivariatePolynomialFunction`s (#3390)
- Added `examplePolynomialPathFitter.py`, a scripting example that demonstrates how to use `PolynomialPathFitter` (#3607)
- Fixed a bug where using `to_numpy()` to convert `RowVectorView`s to Python arrays returned incorrect data (#3613)
- Bumped the version of `ezc3d` which can now Read Kistler files
- Updated scripting method addTableMetaDataString to support overwriting metadata value for an existing key (#3589)
- Exposed simbody methods to obtain GravityForces, MobilityForces and BodyForces (#3490)
- Simbody was updated such that the headers it transitively exposes to downstream projects are compatible with C++20 (#3619)
- Moved speed computation from `computeForce` in children of `ScalarActuator` to dedicated `getSpeed` function.
- Fix type problem with BufferedOrientationReference (Issue #3415, PR #3644)
- Fixed setting the color of a PathSpring's GeometryPath should now update the color of the PathSpring geometry


v4.4.1
======
- IMU::calcGyroscopeSignal() now reports angular velocities in the IMU frame.
- Update `report.py` to set specific colors for plotted trajectories
- Made `Component::getSocketNames` a `const` member method (previously: non-const)
- Added `ModOpReplaceMusclesWithPathActuators` to the list of available model operators in `ModelOperators.h`
- Modifed the swig interface files to make OpenSim::PathPointSet adopt new PathPoints inserted into it. (Issue #3276)
- Remove references to obsoleted dependency BTK, use ezc3d exclusively.
- Fixed an issue with IPOPT libraries when building OpenSim with `OPENSIM_WITH_CASADI = ON` but `OPENSIM_WITH_TROPTER = OFF` (Issue #3267).
- Removed all references to deprecated environment variable `OPENSIM_HOME`.
- Fix issue where templatized Property classes are not available to Objects defined in plugins.
- Minimum supported version for Java is now 1.8 in the cmake files (Issue #3215).
- Fix CSV file adapter hanging on csv files that are missing end-header (issue #2432).
- Improve documentation for MotionType to serve scripting users (Issue #3324).
- Drop support for 32-bit Matlab in build system since Matlab stopped providing 32-bit distributions (issue #3373).
- Hotfixed body inertia not being updated after changing the 'inertia' property of a body (Issue #3395).
- Fixed segfault that can occur when working with OpenSim::Models that are initialized from invalid XML (osim) data (#3409)
- Deduplicated `SmoothSegmentedFunction` data when constructing the muscle curves (#3442).
- Added `OpenSim::AbstractSocket::canConnectTo(Object const&) const`, for faster socket connectivity checks (#3451)
- Fixed the `CoordinateCouplerConstraint` bug preventing functions with multiple independent coordinates (#3435)
- Removed memory leak tests from `testInitState` and `testComponents`, because external analyzers (e.g. libASAN) are better-suited to this (#3459)
- Fixed `CMC_TaskSet` memory leak whenever it is copied (#3457)
- Added `SIMBODY_EXTRA_CMAKE_ARGS` to `dependencies/CMakeLists.txt`, which lets integrators customize Simbody via the OpenSim superbuild (#3455)
- Fixed out-of-bounds memory access in testAssemblySolver (#3460)
- The property, input, output, and socket macros (e.g. OpenSim_DECLARE_PROPERTY) can now be used outside of the OpenSim namespace
  and no longer require a `using namespace OpenSim;` declaration in order to work (#3468)
- Fixed runtime segfault that can occur when trying to use a `WrapObject` that is not a child of a `PhysicalFrame` (#3465)
- Fixed issues #3083 #2575 where analog data is not pulled out from c3d files, a a new function getAnalogDataTable() has been added to the C3DFileAdapter
- Fixed segfault that can occur when building models with unusual joint topologies (it now throws an `OpenSim::Exception` instead, #3299)
- Add `calcMomentum`, `calcAngularMomentum`, `calcLinearMomentum`, and associated `Output`s to `Model` (#3474)
- Fix issue where a different __init__.py is used by conda package and dev environment, the fix allows developers to install local builds into conda. (#3502)
- Changed control points in `SegmentedQuinticBezierToolkit` to be of `SimTK::Vec6` type instead of `SimTK::Vector` (#3481).
- Added a cylinder wrapping test: `testWrapCylinder.cpp` (#3498)


v4.4
====
- Updated ezc3d to version 1.5.0 which better manages the events defined in a c3d file.
- Fixed an issue that could happen sometimes with ScaleTool where loading the model file or marker set file could fail if the file was given as an absolute path (Issue #3109, PR #3110)
- Fixed an issue with SWIG with `OpenSim::Body::getRotationInGround()` where it would return an object without the correct `SimTK::Rotation` methods.
- Fixed OpenSim::Arrow start_point property being ignored
- Fixed objects being set as not up to date with their properties by finalizeFromProperties
- Throw exception if body masses are either NaN or -ve (Issue #3130)
- Fixed issue #3176 where McKibbenActuator is not registered and can't be serialized to XML files
- Fixed issue #3191 where CustomJoint coordinates ordering in model files affects coordinate definitions.
- Fixed issue #3220 Memory leak running InverseKinematicsTool repeatedly and using Kinematics analysis.


v4.3
====
- Introduced IMU component that models a typical Inertial Measurement Unit (IMU) with corresponding outputs for orientation, accelerometer, and gyroscope signals.
- Introduced IMUDataReporter (analysis) to record signals from IMU components placed on models.
- Fixed a bug with Actuation analysis that would lead to extra columns in the output when an actuator is disabled (Issue #2977).
- Fix issue where including path in output file name caused output to not be written without warning, now warning is given and file is written (Issue #3042).
- Fix copy-paste bug in reporting orientation errors (Issue #2893, fixed by Henrik-Norgren).
- Upgrade bindings to use SWIG version 4.0 (allowing doxygen comments to carry over to Java/Python files).
- Added createSyntheticIMUAccelerationSignals() to SimulationUtilities to generate "synthetic" IMU accelerations based on passed in state trajectory.
- Fixed incorrect header information in BodyKinematics file output
- Fixed bug applying non-uniform scaling to inertia matrix of a Body due to using local vaiable of type SysMat33 (Issue #2871).
- Default build to python 3.8 and numpy 1.20 (special instructions for using python 3.8+ on windows at https://simtk-confluence.stanford.edu/display/OpenSim/Scripting+in+Python)

v4.2
====
- Fixed a bug with InverseDynamicsTool/InverseDynamicsSolver to account for cases where a model has extra slots in its `State`'s "q" (PR #2971)
- Added Bhargava2004SmoothedMuscleMetabolics, a smoothed version of the Bhargava metabolics model designed for gradient-based optimization (i.e., Moco).
- Fixed a bug in Millard2012EquilibriumMuscle::extendFinalizeFromProperties(): the end point slopes on the inverse force velocity curves are constrained to yield a valid curve. A warning is noted in the log if the slopes are small enough that numerical integration might be slow.
- Added logging to Millard2012EquilibriumMuscle::extendFinalizeFromProperties(): whenever an internal setting is changed automatically these changes are noted in the log. To avoid seeing these messages, update the corresponding properties in the .osim file to the values noted in the log message.
- Introduced new logging system based on spdlog https://github.com/gabime/spdlog.git. The transition should be transparent to end users with default settings except that the name of the log file is now opensim.log. Main features are:
  - The ability to customize error level for reporting (in increasing level of verbosity): Off, Critical, Error, Warn, Info, Debug, Trace
  - The ability to start logging to a specified file on the fly.
  - Log file messages are time stamped and the format can be changed by users
  - More details and additional functionality is described in the Developer's Guide, and Doxygen pages of OpenSim::Logger class.
- Add the ActivationCoordinateActuator component, which is a CoordinateActuator with simple activation dynamics (PR #2699).
- Easily convert Matlab matrices and Python NumPy arrays to and from OpenSim Vectors and Matrices. See Matlab example matrixConversions.m and Python example numpy_conversions.py.
- Users have more control over which messages are logged. Messages are now logged to opensim.log instead of out.log and err.log. Users can control logging levels via `Logger::setLevel()`.
- Fix a segfault that occurs when using OpenSim's Python Package with Anaconda's Python on a Mac.
- Expose PropertyHelper class to python bindings to allow editing of objects using the properties interface (useful for editing objects defined in plugins) in python (consistent with Java/Matlab).
- Whitespace is trimmed when reading table metadata for STO, MOT, and CSV files.
- Introduce utilities for creating SimTK::Vectors, linear interpolation, updating table column labels from v3.3 to v4.0 syntax, solving for a function's root using bisection (OpenSim/Common/CommonUtilities.h) ([PR #2808](https://github.com/opensim-org/opensim-core/pull/2808)).
- Introduce utilities for querying, filtering, and resampling TimeSeriesTables (OpenSim/Common/TableUtilities.h) ([PR #2808](https://github.com/opensim-org/opensim-core/pull/2808)).
- StatesTrajectories can now be created from a TimeSeriesTable of states.
- Minor performance improvements (5-10 %) for controller-heavy models (PR #2806)
- `Controller::isEnabled` will now only return whether the particular controller is enabled
  - Previously, it would return `false` if its parent `Model`'s `Model::getAllControllersEnabled` returned `false`
  - The previous behavior would mean that `Controller::setEnabled(true); return Controller::isEnabled();` could return `false`
- When building from source, CMake now outputs more detailed information about dependencies.
- The new Matlab examplePointMass.m shows how to build and simulate a point-mass model.
- Fix OpenSense calibration algorithm to handle models facing an arbitrary direction. The calibration algorithm now aligns one axis of the provided Orientation Sensor data with the x-axis of the base segment (e.g. pelvis) of the model in default pose.
- For PrescribedController, the controls_file column labels can now be absolute paths to actuators (previously, the column labels were required to be actuator names).
- Fixed a critical bug in Induced Accelerations Analysis which prevents analysis to run when external forces are present ([PR #2847](https://github.com/opensim-org/opensim-core/pull/2808)).
- For PrescribedController, the controls_file column labels can now be absolute paths to actuators (previously, the column labels were required to be actuator names).
- CMCTool now supports the setSolveForEquilibrium() method inherited by AbstractTool, which allows users to disable a call to Model::equilibrateMuscles() when running CMC. This setting is true by default, so the default behavior remains the same.
- The Matlab utility osimTableToStruct() now handles column labels that start with a non-letter character by prepending 'a_' instead of 'unlabeled'.
- Removed `Path` abstract base class (PR #2844)
  - Unused by OpenSim and related projects
- Improved the performance of `ComponentPath` (PR #2844)
  - This improves the performance of component-heavy models by ~5-10 %
  - The behavior and interface of `ComponentPath` should remain the same
- The new Matlab CustomStaticOptimization.m guides the user to build their own custom static optimization code.
- Dropped support for separate Kinematics for application of External Loads. ([PR #2770] (https://github.com/opensim-org/opensim-core/pull/2770)).
- Refactored InverseKinematicsSolver to allow for adding (live) Orientation data to track, introduced BufferedOrientationsReference to queue data (PR #2855)
- `opensim.log` will only be created/opened when the first message is logged to it (PR #2880):
  - Previously, `opensim.log` would always be created, even if nothing was logged
- Added a CMake option, `OPENSIM_DISABLE_LOG_FILE` (PR #2880):
  - When set, disables `opensim.log` from being used by the logger by default when the first message is written to the log
  - Log messages are still written to the standard output/error streams
  - Previously, `opensim.log` would always be created - even if nothing was written to it (fixed above)
  - Setting `OPENSIM_DISABLE_LOG_FILE` only disables the automatic creation of `opensim.log`. File logging can still be manually be enabled by calling `Logger::addFileSink()`
  - This flag is `OFF` by default. So standard builds will still observe the existing behavior (`opensim.log` is created).
- Fix bug in visualization of EllipsoidJoint that was not attaching to the correct frame ([PR #2887] (https://github.com/opensim-org/opensim-core/pull/2887))
- Fix bug in error reporting of sensor tracking (PR #2893)
- Throw an exception rather than log an error message when an unrecognized type is encountered in xml/osim files (PR #2914)
- Added ScapulothoracicJoint as a builtin Joint type instead of a plugin (PRs #2877 and #2932)

v4.1
====
- Added `OrientationsReference` as the frame orientation analog to the location of experimental markers. Enables experimentally measured orientations from wearable sensors (e.g. from IMUs) to be tracked by reference frames in the model. A correspondence between the experimental (IMU frame) orientation column label and that of the virtual frame on the `Model` is expected. The `InverseKinematicsSolver` was extended to simultaneously track the `OrientationsReference` if provided. (PR #2412)
- Removed the undocumented `bool dumpName` argument from `Object::dump()` and made the method `const` so it can be safely called on `const` objects. (PR #2412)
- `MarkersReference` convenience constructors were updated to take a const reference to a `MarkerWeightSet` as its second argument. If a `Set` is not empty, then only the markers listed are used as reference signals. That means `InverseKinematicsTool` no longer tracks all experimental markers even those not in the `MarkerWeightSet`. One can quickly track all experimental markers (that have a corresponding model marker) by simply providing an empty `Set`, in which case all markers are assigned the default weight (typically 1.0).
- Model files from very old versions (pre 1.8.1) are not supported, an exception is thrown rather than fail quietly (issue #2395).
- Initializing a Component from an existing Component with correct socket connectees yields invalid paths (issue #2418).
- Reading DataTables from files has been simplified. Reading one table from a file typically uses the Table constructor except when the data-source/file contains multiple tables. (In these cases e.g. C3D files, use C3DFileAdapter.read method, then use functions in C3DFileAdapter to get the individual TimeSeriesTable(s)). Writing tables to files has not changed.
- Exposed convertMillimeters2Meters() in osimC3D.m. This function converts COP and moment data from mm to m and now must be invoked prior to writing force data to file. Previously, this was automatically performed during writing forces to file.
- Methods that operate on SimTK::Vec<n> are now available through Java/Matlab and python bindings to add/subtract/divide/multiply vec<n> contents with a scalar (PR #2558)
- The new Stopwatch class allows C++ API users to easily measure the runtime of their code.
- If finalizeConnections() method was not called on a model after making changes and before printing, an exception is thrown to avoid creating corrupt model files quietly (PR #2529)
- Updated the docopt.cpp dependency so that OpenSim can be compiled with Visual C++ from Visual Studio 2019.
- Added `Blankevoort1991Ligament` force component which represents ligament fibers as non-linear path springs. The force-strain curve has a quadratic toe region at low strains and a linear stiffness region at high strains. (PR #2632)
- Updated Simbody to 3.7 to fix an issue with the simbody-visualizer on macOS 10.15 Catalina.
- On Mac and Linux, we include a shell script opensim-install-command-line.sh to make OpenSim's command-line tools easily accessible.
- Added the compliant SmoothSphereHalfSpaceForce component, for use with direct collocation and Moco.


Converting from v4.0 to v4.1
----------------------------
- The `OpenSim::Array` constructor is now marked explicit, which prevents
  accidental implicit conversion to `Array`. If you relied on this implicit
  conversion, you will need to update your code to use the constructor
  explicitly.

Bug Fixes
---------
- Fixed bug in osimTable2Struct.m for renaming unlabelled markers (PR #2491)
- Fixed bug that resulted in an exception when reading C3D files without forces. Now, if the C3D doesn't contain markers or forces, an empty table will be returned (PR #2421)
- Fix bug that resulted in activations and forces reported for Actuators that are disabled during StaticOptimization (issue #2438) Disabled actuators are now ignored in StaticOptimization.
- OpenSim no longer supports model file formats predating version 1.8.1 (PR #2498)
- FunctionBasedBushingForce now applies damping if specified (it was incorrectly ignored in 4.0) issue #2512
- TRCFileAdapter.write() uses the number of columns and rows in the supplied dataTable to set the "NumMarkers" and "NumRows" Metadata in the output file. Users won't have to set this metadata string manually.  #2510

Documentation
-------------


Other Changes
-------------
- Performance of reading large data files has been significantly improved. A 50MB .sto file would take 10-11 min to read now takes 2-3 seconds. (PR #2399)
- Added Matlab example script of plotting the Force-length properties of muscles in a models; creating an Actuator file from a model;
building and simulating a simple arm model;  using OutputReporters to record and write marker location and coordinate values to file.
- Added Python example that demonstrates how to run an optimization using the cma package and how to avoid an expensive call to `initSystem()` within the objective function. (PR #2604)
- OpenSim 4.1 ships with Python3 bindings as default. It is still possible to create bindings for Python2 if desired by setting CMake variable OPENSIM_PYTHON_VERSION to 2
- For CMake, the option OPENSIM_COPY_DEPENDENCIES option is now an advanced option, and a warning is provided if this option is off but wrapping is turned on.

v4.0
====

Converting from v3.x to v4.0
-----------------------------
- A significant difference between v3.3 and 4.0 is the naming of dependencies. Unique names were not enforced in 3.3, which led to undefined behavior. In 4.0, Component pathnames must be unique. That is a Component must be unique with respect to its peers. A Model named *model* cannot have multiple subcomponents with the name *toes* either as bodies or joints, because the pathname */model/toes* will not uniquely identify the Component. However, multiple *toes* bodies can be used as long as they are not subcomponents of the same Component. For example, a *device* Component with a *toes* Body will have no issues since this *toes* Body has a unique pathname, */model/device/toes*, which is unambiguous. One could also create a multi-legged model, where each leg is identical, with *hip* and *knee* joints and *upper* and *lower* bodies, but each being unique because each `Leg` Component that contains the leg subcomponents, is uniquely named like */model/leg1* and */model/leg4/* and thus all of their subcomponents are unique, e.g.: */model/leg1/knee* vs. */model/leg4/knee*.
- Component naming is more strictly enforced and names with spaces are no longer accepted. Spaces are only allowable as separators for `Output` or `Channel` names that satisfy a list `Input`. (PR #1955)
- The Actuator class has been renamed to ScalarActuator (and `Actuator_` has been renamed to `Actuator`) (PR #126).
  If you have subclassed from Actuator, you must now subclass from ScalarActuator.
- Methods like `Actuator::getForce` are renamed to use "Actuator" instead (e.g., `Actuator::getActuator`) (PR #209).
- Markers are now ModelComponents (PR #188). Code is included for conversion on serialization/de-serialization.
- MarkerSet::addMarker() was removed (PR #1898). Please use Model::addMarker() to add markers to your model.
- `Body::getMassCenter` now returns a `Vec3` instead of taking a `Vec3` reference as an argument (commit cb0697d98).
- The following virtual methods in ModelComponent have been moved:
  - connectToModel -> extendConnectToModel
  - addToSystem -> extendAddToSystem
  - initStateFromProperties -> extendInitStateFromProperties
  - setPropertiesFromState -> extendSetPropertiesFromState

  The original methods (without `extend`) still exist, but they are now non-virtual.
  To invoke `connectToModel` on an entire Model, you still call `Model::connectToModel`.
  This change has been made to make a distinction between the user interface and
  the Component developer (extension) interface. **IMPORTANT** The calls to
  `Super::addToSystem`, etc. in the implementation of these methods must now
  also use the `extend` variants. Otherwise, you will enter into an infinite recursion.
- OpenSim now makes substantial use of C++11 features; if you compile OpenSim, your compiler
  must support C++11. Also, any C++ project in which you use OpenSim must also be compiled with C++11.
- The following components have been upgraded to use Sockets to connect to
  other components they depend on (instead of string properties):
  - ContactGeometry (ContactSphere, ContactHalfSpace, ContactMesh)
- Many of the methods in ScaleTool have now been marked const.
- We created a new unified command line interface that will replace the
  single-tool command line executables (`scale`, `ik`, `id`, `rra`, `cmc`,
  etc.).
  - `scale -S setup.xml` -> `opensim run-tool setup.xml`.
  - `scale -PS` -> `opensim print-xml scale`
  - `scale -PropertyInfo ...` -> `opensim info ...`
  - `versionUpdate ...` -> `opensim update-file ...`
- The `CoordinateSet` property in `Joint` has been replaced with a `coordinates`
  list property and enumerations have been added for accessing the Coordinates
  owned by a Joint. Code like `myPlanarJoint.getCoordinateSet()[0]` now becomes
  `myPlanarJoint.getCoordinate(PlanarJoint::Coord::RotationZ)` (PRs #1116,
  #1210, and #1222).
- The `reverse` property in Joint can no longer be set by the user; Model uses
  SimTK::MultibodyGraphMaker to determine whether joints should be reversed when
  building the multibody system. The joint's transform and coordinates maintain
  a parent->child sense even if the joint has been reversed. For backwards
  compatibility, a joint's parent and child PhysicalFrames are swapped when
  opening a Model if the `reverse` element is set to `true`.
- The `MotionType` of a `Coordinate` is now fully determined by the Joint. The
  user cannot set the `MotionType` for a `Coordinate`. There are instances such
  as in the *leg6dof9musc* and *Rajagopal2015* models, where a `Coordinate` was
  assigned an incorrect type (e.g. when a coordinate of a `CustomJoint` is not a
  measure of a Cartesian angle). In 4.0, the coordinate is correctly marked as
  `Coupled` since a function couples the coordinate value to the angular
  displacement of the patella in Cartesian space. **NOTE**, this causes issues
  (e.g.  opensim-org/opensim-gui#617, #2088) when using kinematics files
  generated in 3.3 (or earlier) where `Rotational` coordinates have been
  converted to degrees. Because OpenSim 4.0 does not recognize the coordinate's
  `MotionType` to be `Rotational` it will not convert it back to radians
  internally. For motion files generated prior to 4.0 where the file has
  `inDegrees=yes`, please use the following conversion utility:
  `updatePre40KinematicsFilesFor40MotionType()`. When loading a pre-4.0 model,
  OpenSim will warn users of any changes in `MotionType` when updating an
   existing model to OpenSim 4.0.
- `Manager::integrate(SimTK::State&)` has been removed and replaced by
  `Manager::integrate(double)`. You must also now call
  `Manager::initialize(SimTK::State&)` before integrating or pass the
  initialization state into a convenience constructor. Here is a
   before-after example (see the documentation in the `Manager` class
   for more details):
  - Before:
    - Manager manager(model);
    - manager.setInitialTime(0.0);
    - manager.setFinalTime(1.0);
    - manager.integrate(state);
  - After:
    - Manager manager(model);
    - state.setTime(0.0);
    - manager.initialize(state);
    - manager.integrate(1.0);
  - After (using a convenience constructor):
    - state.setTime(0.0);
    - Manager manager(model, state);
    - manager.integrate(1.0);
- `Manager::setIntegrator(SimTK::Integrator)` has been removed and replaced by
  `Manager::setIntegratorMethod(IntegratorMethod)` which uses an enum and can
  be used by the MATLAB/Python interface. See the method's documentation for
  examples. Integrator settings are now handled by the Manager through the
  following new functions:
  - setIntegratorAccuracy(double)
  - setIntegratorMinimumStepSize(double)
  - setIntegratorMaximumStepSize(double)
  - setIntegratorInternalStepLimit(int)
- `Muscle::equilibrate(SimTK::State&)` has been removed from the Muscle interface in order to reduce the number and variety of muscle equilibrium methods. `Actuator::computeEquilibrium(SimTK::State&)` is overridden by Muscle and invokes pure virtual `Muscle::computeInitialFiberEquilibrium(SimTK::State&)`.
- `Millard2012EquilibriumMuscle::computeFiberEquilibriumAtZeroVelocity(SimTK::State&)` and `computeInitialFiberEquilibrium(SimTK::State&)` were combined into a single method:
`Millard2012EquilibriumMuscle::computeFiberEquilibrium(SimTK::State&, bool useZeroVelocity)`
where fiber-velocity can be estimated from the state or assumed to be zero if the flag is *true*.
- `Millard2012EquilibriumMuscle::computeInitialFiberEquilibrium(SimTK::State&)` invokes `computeFiberEquilibrium()` with `useZeroVelocity = true` to maintain its previous behavior.
- `Model::replaceMarkerSet()` was removed. (PR #1938) Please use `Model::updMarkerSet()` to edit the model's MarkerSet instead.
- The argument list for `Model::scale()` was changed: the `finalMass` and
  `preserveMassDist` arguments were swapped and the `preserveMassDist` argument
  is no longer optional. The default argument for `preserveMassDist` in OpenSim
  3.3 was `false`. (PR #1994)
- A GeometryPath without PathPoints is considered invalid, since it does not
represent a physical system. You must specify PathPoints to define a valid
GeometryPath for a Muscle, Ligament, PathSpring, etc... that is added to a
Model. (PR #1948)
  - Before (no longer valid):
    ```cpp
    Model model;
    Thelen2003Muscle* muscle = new Thelen2003Muscle("muscle", ...);
    // GeometryPath throws: "A valid path requires at least two PathPoints."
    model.addForce(muscle);
    ```
  - After (now required):
    ```cpp
    Model model;
    Thelen2003Muscle* muscle = new Thelen2003Muscle("muscle", ...);
    // require at least two path points to have a valid muscle GeometryPath
    muscle->addNewPathPoint("p1", ...);
    muscle->addNewPathPoint("p2", ...);
    model.addForce(muscle);
    ```
- The JointReaction analysis interface has changed in a few ways:
  - "express_in_frame" now takes a `Frame` name. "child" and "parent" keywords are also still accepted, provided that no Frame is named "child" or "parent"
  - If the number of elements in "apply_on_bodies" or "express_in_frame" is neither of length 1 or the same length as indicated by "joint_names", an exception is thrown. This was previously a warning.
- Updated wrapping properties


Composing a Component from other components
-------------------------------------------
Component now maintains a list property of *components* which it owns. You add
a (sub) Component to a *parent* Component by calling `addComponent` and passing
a heap allocated (`new Component`) to the parent which you want to take
ownership of the new subcomponent. Ownership determines how the subcomponent is serialized
(appears within the parent) and the order in which of Component interface methods (above)
are propagated to the subcomponent. Access to contained components is provided through
`getComponent<C>(path)` or `getComponentList<C>` where `C` is any Component type (default
is `Component` to get all subcomponents). These methods always traverse down into
a Component's list of components.  All subcomponents that are properties of (and thus owned by)
a parent Component are accessible this way. The Model's typed %Sets and `add####()` methods
are no longer necessary to compose a Model, since any Component can now be composed of
components. `Model` still supports `addd####()` methods and de/serialization of Sets,
but components added via `addComponent` are NOT included in the Sets but contained
in the Component's *components* property list. Details in PR#1014. **Note**, it is now
strictly required that immediate subcomponents have unique names. For example, a Model cannot contain two bodies in its `BodySet` named *tibia* or a Body and a Joint named *toes*, since it is ambiguous as to which *tibia* `Body` or *toes* `Component` is being referenced.

Bug Fixes
---------
- Fixed a typo in one of the method names for AbstractTool verifyUniqueComulnLabels -> verifyUniqueColumnLabels (PR #130)
- Fixed bug where Body VisibleObject was not serialized when writing a model to XML (PR #139)
- Fixed memory leaks in AssemblySolver and using Simtk::XML (PR #176)
- Fixed model mass scaling. When 'preserve mass distribution' is unchecked (GUI) the input mass was previously not respected and the resulting scaled model mass does not equal the input mass. The modelscaler() now alters the body masses and inertias to match the input mass. (PR #230)
- Fixed a bug in the equilibrium solution of Millard and Thelen muscles, where the initial activation and fiber-length values (for solving for equilibrium) were always coming from the default values. This was unnecessary, because unless specified otherwise, the state automatically contains the default values. This fixes an issue where initial states activations from a file were not respected by the Forward Tool and instead, the initial activations would revert to the model defaults. (PR #272)
- Fixed a bug where MuscleAnalysis was producing empty moment arm files. We now avoid creating empty Moment and MomentArm storage files when `_computeMoments` is False. (PR #324)
- Fixed bug causing the muscle equilibrium solve routine in both Thelen2003Muscle and Millard2012EquilibriumMuscle to fail to converge and erroneously return the minimum fiber length. The fix added a proper reduction in step-size when errors increase and limiting the fiber-length to its minimum. (PR #1728)
- Fixed a bug where Models with Bodies and Joints (and other component types) with the same name were loaded without error. Duplicately named Bodies were simply being ignored and only the first Body of that name in the BodySet was being used, for example, to connect a Body to its parent via its Joint, or to affix path points to its respective Body. Now, duplicate names are flagged and renamed so they are uniquely identified. (PR #1887)
- Fixed bug and speed issue with `model.setStateVariableValues()` caused by enforcing constraints after each coordinate value was being set (PR #1911). Removing the automatic enforcement of constraints makes setting all state values much faster, but also requires calling `model.assemble()` afterwards. Enforcing constraints after setting each coordinate value individually was also incorrect, since it neglected the effect of other coordinate changes have on the current coordinate. All coordinate values must be set before enforcing constraints.
- Fixed a bug that resulted in incorrect Ligament resting lengths after scaling.
  (PR #1994)

New Classes
-----------
- Added a BodyActuator component, which applies a spatial force on a specified Point of a Body (PR #126)
- Created Frame, PhysicalFrame, OffsetFrame, PhysicalOffsetFrame, Station and Marker ModelComponents (PR #188, PR #325, PR #339). Marker did not previously comply with the Model Component interface.
- A Body is a PhysicalFrame
- Connections to Bodies upgraded to PhysicalFrames and locations on these frames are now represented by PhysicalOffsetFrame (PR #370)
- Joints were refactored so that the base Joint manages the parent and child frame connections, including the definition of local PhysicalOffsetFrames to handle offsets defined as separate location and orientation properties. (PR #589)
- The WeldConstraint and BushingForces (BushingForce, CoupledBushingForce, FunctionBasedBushingForce, and ExpressionBasedBushingForce) were similarly unified (like Joints) to handle the two Frames that these classes require to operate. A LinkTwoFrames intermediate class was introduced to house the common operations. Convenience constructors for WeldConstraint and BushingFrames were affected and now require the name of the Component as the first argument. (PR #649)
- The new StatesTrajectory class allows users to load an exact representation of previously-computed states from a file. (PR #730)
- Added Point as a new base class for all points, which include: Station, Marker, and PathPoints

- Added OutputReporter as an Analysis so that users can use the existing AnalyzeTool and ForwardTool to extract Output values of interest, without modifications to the GUI. (PR #1991)


Removed Classes
---------------
The following classes are no longer supported in OpenSim and are removed in OpenSim 4.0.
- Muscle class `ContDerivMuscle_Depredated`.

MATLAB and Python interfaces
----------------------------
- The SimbodyMatterSubsystem class--which provides operators related to the mass
matrix, Jacobians, inverse dynamics, etc.--is now accessible in MATLAB and
Python (PR #930).
- Changed wrapping of `SimTK::Array_<OpenSim::CoordinateReference>` from `ArrayCoordinateReference` to `SimTKArrayCoordinateReference` for consistency with other classes. (PR #1842)

MATLAB interface
----------------
- The configureOpenSim.m function should no longer require administrator
  privileges for most users, and gives more verbose output to assist with
  troubleshooting.
- New MATLAB examples were added: Hopper-Device and Knee-Reflex.

Python interface
----------------
- Improved error handling. Now, OpenSim's error messages show up as exceptions
in Python.
- The Python bindings can now be built for Python 3 (as well as Python 2).

Other Changes
-------------
- Support for compiling the source code with Microsoft Visual Studio 2017.
- There is now a formal CMake mechanism for using OpenSim in your own C++
  project. See cmake/SampleCMakeLists.txt. (PR #187)
- Substantial cleanup of the internal CMake scripts.
- Lepton was upgraded to the latest version (PR #349)
- Made Object::print a const member function (PR #191)
- Improved the testOptimization/OptimizationExample to reduce the runtime (PR #416)
- InverseKinematics tool outputs marker error .sto file if report error flag is true.
- Marker location file output name in IK changed to reflect trial name for batch processing.
- Created a method `ScaleTool::run()`, making it easier to run the Scale Tool
programmatically in MATLAB or python.
- Thelen2003Muscle, Millard2012EquilibriumMuscle, and
  Millard2012AccelerationMuscle now throw an exception if the force equilibrium
  calculation fails to converge (PR #1201).
- Thelen2003Muscle and Millard2012EquilibriumMuscle no longer clamp excitations (i.e. controls)
  internally. If controls are out of bounds an Exception is thrown. Also, the
  `min_control` property now defaults to the `minimum_activation`. It is the
  responsibility of the controller (or solver) to provide controls that are
  within the valid ranges defined by the Actuators and that includes the
  specific bounds of Muscle models. (PR #1548)
- The `buildinfo.txt` file, which contains the name of the compiler used to
  compile OpenSim and related information, is now named `OpenSim_buildinfo.txt`
  and may be installed in a different location.
- macOS and Linux users should no longer need to set `LD_LIBRARY_PATH` or
  `DYLD_LIBRARY_PATH` to use OpenSim libraries.
- The `scale()` method was removed from the `SimbodyEngine` class (the contents
  were moved into `Model::scale()`). (PR #1994)
- Any class derived from ModelComponent can now add its own implementation of
  `extendPreScale()`, `extendScale()`, and/or `extendPostScale()` to control how
  its properties are updated during scaling. (PR #1994)
- The source code for the "From the Ground Up: Building a Passive Dynamic
  Walker Example" was added to this repository.
- OpenSim no longer looks for the simbody-visualizer using the environment
  variable `OPENSIM_HOME`. OpenSim uses `PATH` instead.
- The Thelen2003Muscle now depend on separate components for modeling pennation,
  and activation dynamics.

Documentation
-------------
- Improved Doxygen layout and fixed several bugs and warnings (various)
- All mentions of SimTK/Simbody classes in OpenSim's Doxygen now provide links directly to SimTK/Simbody's doxygen.
- Added a detailed README.md wtith build instructions, as well as guides to contributing and developing (CONTRIBUTING.md).
- Included GIFs in Doxygen for several commonly used Joint types<|MERGE_RESOLUTION|>--- conflicted
+++ resolved
@@ -47,10 +47,6 @@
 - Added the templatized `MocoStudy::analyze<T>()` and equivalent scripting counterparts: `analyzeVec3`, `analyzeSpatialVec`, `analyzeRotation`. (#3940)
 - Added `ConstantCurvatureJoint` to the SWIG bindings; it is now available in Matlab and Python (#3957). 
 - Added methods and `Output`s for calculating the angular momentum of a `Body`. (#3962)
-<<<<<<< HEAD
-- Completed the implementation of the `MeyerFregly2016Force` included in the `StationPlaneContactForce` class to support NMSM Pipeline-equivalent contact models in Moco. (#3877)
-
-=======
 - Updated `TabOpLowPassFilter` so that by default the processed table is trimmed to the original time range after padding and filtering. 
   The original behavior (no trimming) can be enabled via the new property `trim_to_original_time_range`. (#3969)
 - Make `InverseKinematicsSolver` methods to query for specific marker or orientation-sensor errors more robust to invalid names or names not 
@@ -70,7 +66,8 @@
   - It will now check for NaNed vectors coming from the underlying expression, skipping emission
     if one is detected (previously: it would emit decorations with `NaN`ed transforms).
 - `PolynomialPathFitter` now allows fitting paths that depend on more than 6 coordinates, matching recent changes to `MultivariatePolynomialFunction` (#4001).
->>>>>>> c46cc983
+- Completed the implementation of the `MeyerFregly2016Force` included in the `StationPlaneContactForce` class to support NMSM Pipeline-equivalent contact models in Moco. (#3877)
+
 
 v4.5.1
 ======
