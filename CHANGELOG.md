This document lists the changes to `opensim-core` that are
introduced with each new version, starting with version 4.0. When possible, we provide the
GitHub issues or pull requests that
are related to the items below. If there is no issue or pull
request related to the change, then we may provide the commit.

This is not a comprehensive list of changes but rather a hand-curated collection of the more notable ones. For a comprehensive history, see the [OpenSim Core GitHub repo](https://github.com/opensim-org/opensim-core).

v4.6
====
- The performance of `getStateVariableValue`, `getStateVariableDerivativeValue`, and `getModelingOption` was improved in
  the case where provided string is just the name of the value, rather than a path to it (#3782)
- Fixed bugs in `MocoStepTimeAsymmetryGoal::printDescriptionImpl()` where there were missing or incorrect values printed. (#3842)
- Added `ModOpPrescribeCoordinateValues` which can prescribe motion of joints in a model given a table of data. (#3862)
- Fixed bugs in `convertToMocoTrajectory()` and `MocoTrajectory::resampleWithFrequency()` by updating `interpolate()` to
  allow extrapolation using the `extrapolate` flag. Combined with the `ignoreNaNs` flag, this prevents NaNs from
  occurring in the output. (#3867)
- Added `Output`s to `ExpressionBasedCoordinateForce`, `ExpressionBasedPointToPointForce`, and `ExpressionBasedBushingForce` for accessing force values. (#3872)
- `PointForceDirection` no longer has a virtual destructor, is `final`, and its `scale` functionality
  has been marked as `[[deprecated]]` (#3890)
- Added `ExpressionBasedFunction` for creating `Function`s based on user-defined mathematical expressions. (#3892)
- Added `ForceProducer`, `ForceConsumer`, and `ForceApplier`, which are fundamental APIs for force-producing
  components. The `ForceProducer` API was also rolled out to a variety of existing `Force` components, which
  means that API users can now now ask many `Force` components what forces they produce (see #3891 for a
  comprehensive overview).
- Made improvements to `MocoUtilities::createExternalLoadsTableForGait()`: center of pressure values are now set to zero, rather
  than NaN, when vertical force is zero, and the vertical torque is returned in the torque columns (rather than the sum of the
  sphere torques) to be consistent with the center of pressure GRF representation.
- Fixed an issue where a copy of an `OpenSim::Model` containing a `OpenSim::ExternalLoads` could not be
  finalized (#3926)
- Updated all code examples to use c++14 (#3929)
- Added class `OpenSim::StateDocument` as a systematic means of serializing and deserializing a complete trajectory
  (i.e., time history) of all states in the `SimTK::State` to and from a single `.ostates` file. Prior to `StatesDocument`,
  only the trajectories of continuous states (e.g., joint angles, joint speeds, muscle forces, and the like) could be systematically
  written to file, either in the form of a `Storage` file or as a `TimeSeriesTable` file, leaving discrete states (e.g., muscle
  excitations and contact model anchor points) and modeling options (e.g., joint clamps) unserialized. `StatesDocument`, on the
  other hand, serializes all continuous states, discrete states, and modeling options registered with `OpenSim::Component`.
  Whereas neither `Storage` files nor `TimeSeriesTable` files are currently able to handle mixed variable types, `StatesDocument`
  is able to accommodate variables of type `bool`, `int`, `double`, `Vec2`, `Vec3`, `Vec4`, `Vec5`, and `Vec6` all in the same
  `.ostates` file. `.ostate` files are written in `XML` format and internally carry the name of the OpenSim model to which the
  states belong, a date/time stamp of when the file was written, and a user-specified note. `.ostate` files also support a
  configurable output precision. At the highest ouput precsion (~20 significant figures), serialization/deserialization is
  a lossless process. (#3902)
- Improved `OpenSim::IO::stod` string-to-decimal parsing function by making it not-locale-dependant (#3943, #3924; thanks @alexbeattie42)
- Improved the performance of `ComponentPath` traversal (e.g. as used by `Component::getComponent`, `Component::getStateVariableValue`)
<<<<<<< HEAD
- Added Python and Java (Matlab) scripting support for `TimeSeriesTable_<SimTK::Rotation>`. (#3940)
- Added the templatized `MocoStudy::analyze<T>()` and equivalent scripting counterparts: `analyzeVec3`, `analyzeSpatialVec`, `analyzeRotation`. (#3940)
- Added methods and `Output`s for calculating the angular momentum of a `Body`. (#3962)

=======
- Added `ConstantCurvatureJoint` to the SWIG bindings; it is now available in Matlab and Python (#3957). 
>>>>>>> b8a032ce

v4.5.1
======
- Added support for list `Socket`s via the macro `OpenSim_DECLARE_LIST_SOCKET`. The macro-generated method
  `appendSocketConnectee_*` can be used to connect `Object`s to a list `Socket`. In addition, `Component` and Socket have
  new `getConnectee` overloads that take an index to a desired object in the list `Socket` (#3652).
- Added `ComponentPath::root()`, which returns a `ComponentPath` equivalent to "/"
- Added `ComponentPath::separator()`, which returns the separator that's placed between elements of the path (i.e. `'/'`)
- `ComponentPath` is now less-than (`<`) comparable, making it usable in (e.g.) `std::map`
- `ComponentPath` now has a `std::hash<T>` implementation, making it usable in (e.g.) `std::unordered_map`
- Added `.clear()` and `.empty()` to `ComponentPath` for more parity with `std::string`'s semantics
- Added `tryGetSocket` and `tryUpdSocket` to the `Component` interface, which provides a non-throwing way of
  querying a component's sockets by name (#3673)
- Added `tryGetOutput` and `tryUpdOutput` to the `Component` interface, which provides a non-throwing way of
  querying a component's outputs by name (#3673)
- The XMLDocument that is held within OpenSim::Object is now reference-counted, to help ensure
  it is freed (e.g. when an exception is thrown)
- Calling `getConnectee` no longer strongly requires that `finalizeConnection` has been called on the socket. The
  implementation will now fall back to the (slower) method of following the socket's connectee path property. This
  is useful if (e.g.) following sockets *during* a call to `Component::finalizeConnections`
- `Controller` now manages the list of controlled actuators using a list `Socket` instead of a `Set<Actuators>` (#3683).
  The `actuator_list` property has been removed from `Controller` in lieu of the list `Socket`, which appears as
  `socket_actuators` in the XML. This change also necessitated the addition of an added `initSystem()` call in
  `AbstractTool::updateModelForces()` so that connected actuators have the same root component as the `Model`
  at the time of `Socket` connection. Finally, `PrescribedController::prescribeControlForActuator(int, Function*)` is
  now deprecated in favor of `PrescribedController::prescribeControlForActuator(const std::string&, Function*)`.
- Bumped the version of `ezc3d` to 1.5.8, which can now deal properly with Type-3 force platforms and c3d from Shadow
- Added `StationDefinedFrame` component, which is a `Frame` component that automatically computes its position and
  orientation from `Station`s in the model
- Models with `PrescribedController`s are now supported by Moco (#3701). Controls for actuators controlled by
  `PrescribedController`s are now excluded from the optimization problem.
- Fixed documentation error in `Umberger2010MuscleMetabolicsProbe` where muscle mass was incorrectly omitted for the
  activation maintenance rate.
- Methods are now available in `OpenSim::Component` for generating a list of all `ModelingOption`s and `DiscreteVariable`s in an `OpenSim::Model` or other `Component`. (#3745)
- `OpenSim::Component` accessor methods for `ModelingOption`s and `DiscreteVariables`s now accept both absolute and relative component paths. (#3745)
- `DiscreteVariables` in OpenSim can now be a range of numerical types, including `bool`, `int`, `double`, `Vec2`, `Vec3`, ..., `Vec6`, and `Quaternion`. (#3745)
- `DiscreteVariable`s and `ModelingOption`s allocated natively in Simbody can now be added to an `OpenSim::Component` and accessed via its `Component` API. To support this capability, `getDiscreteVariableIndex()` has been replaced by `getDiscreteVariableIndexes()` which returns both the index of the discrete variable and the index of the `SimTK::Subsystem` to which the descrete variable belongs. (#3745)
- Computationally efficient methods are now available for extracting the time histories of individual state variables, discrete states, and modeling options from a state trajectory (i.e., a `SimTK::Array_<SimTK::State>`). Collectively, these methods form the basis for performing a comprehensive serialzation of a state trajectory to file. (#3745)
- Computationally efficient methods are now available for building a state trajectory (i.e., a `SimTK::Array_<SimTK::State>`) from the time histories of individual state variables, discrete states, and modeling options. Collectively, these methods form the basis for performing a comprehenvise deserialization of a states trajectory from file. (#3745)
- Added `Model::calcForceContributionsSum()`, a wrapper method for `GeneralForceSubsystem` for efficiently
  calculating a subset of a model's body and mobility forces. (#3755)
- Added `Force::getForceIndex()` to allow accessing the `SimTK::ForceIndex` for force elements. (#3755)
- Improved performance in `MultivariatePolynomialFunction` and added convenience methods for automatically generating function derivatives (#3767).
- Added options to `PolynomialPathFitter` for including moment arm and lengthening speed functions in generated `FunctionBasedPath`s (#3767).
- The signature for `PrescribedController::prescribeControlForActuator()` was changed to take a `Function` via a const reference rather than a
pointer to avoid crashes in scripting due to invalid pointer ownership (#3781).
- Added option to `PolynomialPathFitter` to use stepwise regression for fitting a minimal set of polynomial coefficients for a `FunctionBasedPath` (#3779).
- Fixed a bug in SimulationUtilities::analyze<T> that would provide an incorrectly sized control vector to
  the model if controls were missing from the input controls table. (#3769)
- Added InputController, an intermediate abstract class of Controller that provides supports for controllers
  that map scalar control values from a list Input (connected to Outputs from one or more ModelComponents)
  to model actuator controls. (#3769)
- Updated Moco stack to use Casadi 3.6.5, IPOPT 3.14.16, and compatible MUMPS and Metis. (#3693, #3807)
- Upgrade Python and NumPy versions to 3.10 and 1.25, repectively, in ci workflow (#3794).
- Fixed bug in `report.py` preventing plotting multiple MocoParameter values. (#3808)
- Added SynergyController, a controller that computes controls for a model based on a linear combination of a set of Input control signals and a set of synergy vectors. (#3796)
- Fixed bug in `OpenSim::PiecewiseLinearFunction` that prevented proper initialization of the coefficient array when the number of function points is equal to 1. (#3817)
- Updated `PolynomialPathFitter` to use all available hardware threads during parallelization. (#3818)
- Exposed `TimeSeriesTable::trimToIndices` to public API. (#3824)
- Fixed bug in `Logger::cout`, now it works at any logger level. (#3826)
- Fixed bugs in `MocoCasOCProblem` and `CasOC::Problem` with incorrect string formatting. (#3828)
- Fixed `MocoOrientationTrackingGoal::initializeOnModelImpl` to check for missing kinematic states, but allow other missing columns. (#3830)
- Improved exception handling for internal errors in `MocoCasADiSolver`. Problems will now abort and print a descriptive error message (rather than fail due to an empty trajectory). (#3834)
- Upgraded the Ipopt dependency Metis to version 5.1.0 on Unix and macOS to enable building on `osx-arm64` (#3874).


v4.5
====
- Added `AbstractGeometryPath` which is a base class for `GeometryPath` and other path types (#3388). All path-based
forces now own the property `path` of type `AbstractGeometryPath` instead of the `GeometryPath` unnamed property. Getters
and setters have been added to these forces to provide access to concrete path types (e.g., `updPath<T>`). In `Ligament`
and `Blankevoort1991Ligament`, usages of `get_GeometryPath`, `upd_GeometryPath`, etc., need to be updated to
`getGeometryPath`, `updGeometryPath`, etc., or a suitable alternative.
- Fixed a minor memory leak when calling `OpenSim::CoordinateCouplerConstraint::setFunction` (#3541)
- Increase the number of input dimensions supported by `MultivariatePolynomialFunction` to 6 (#3386)
- Added `Assertion.h` and associated `OPENSIM_ASSERT*` macros (#3531)
- Replaced uses of `assert` with `OPENSIM_ASSERT`, so that assertion may be configured via cmake in the future, and
  so that OpenSim (esp. debug builds) throw instead of terminating the process (#3531)
- Fixed mis-indexing into an `OpenSim::ObjectProperty` now throws an exception rather than segfaulting (#3347)
- `PointToPointSpring` now throws an exception on finalizing connections if both sides of the spring
  are connected to the same base frame (#3485)
- Clarified that `OpenSim::Controller`'s `actuator_list` takes a list of actuator names, rather than paths (#3484)
- Deleting elements from an `OpenSim::Coordinate` range now throws an exception during `finalizeFromProperties` (previously:
  it would let you do it, and throw later when `Coordinate::getMinRange()` or `Coordinate::getMaxRange()` were called, #3532)
- Added `FunctionBasedPath`, a class for representing paths in `Force`s based on `Function` objects (#3389)
- Introduced the method `Model::getCoordinateNamesInMultibodyTreeOrder` for convenient access to internal coordinate ordering for scripting users (#3569)
- Fixed a bug where constructing a `ModelProcessor` from a `Model` object led to an invalid `Model`
- Added `LatinHypercubeDesign`, a class for generating Latin hypercube designs using random and algorithm methods (#3570)
- Refactor c3dExport.m file as a Matlab function (#3501), also expose method to allow some operations on tableColumns
  (multiplyAssign) to speed up data processing.
- Fixed xml-related memory leaks that were occuring when deserializing OpenSim models. (Issue #3537, PR #3594)
- Fixed a minor bug when the locally installed package (via `pip`) couldn't find the dependencies (PR #3593). Added `data_files` argument to the `setup.py` to copy all the dependencies into the opensim package folder in the Python environment.
- Added `PolynomialPathFitter`, A utility class for fitting a set of `FunctionBasedPath`s to existing geometry-path in
  an OpenSim model using `MultivariatePolynomialFunction`s (#3390)
- Added `examplePolynomialPathFitter.py`, a scripting example that demonstrates how to use `PolynomialPathFitter` (#3607)
- Fixed a bug where using `to_numpy()` to convert `RowVectorView`s to Python arrays returned incorrect data (#3613)
- Bumped the version of `ezc3d` which can now Read Kistler files
- Updated scripting method addTableMetaDataString to support overwriting metadata value for an existing key (#3589)
- Exposed simbody methods to obtain GravityForces, MobilityForces and BodyForces (#3490)
- Simbody was updated such that the headers it transitively exposes to downstream projects are compatible with C++20 (#3619)
- Moved speed computation from `computeForce` in children of `ScalarActuator` to dedicated `getSpeed` function.
- Fix type problem with BufferedOrientationReference (Issue #3415, PR #3644)
- Fixed setting the color of a PathSpring's GeometryPath should now update the color of the PathSpring geometry


v4.4.1
======
- IMU::calcGyroscopeSignal() now reports angular velocities in the IMU frame.
- Update `report.py` to set specific colors for plotted trajectories
- Made `Component::getSocketNames` a `const` member method (previously: non-const)
- Added `ModOpReplaceMusclesWithPathActuators` to the list of available model operators in `ModelOperators.h`
- Modifed the swig interface files to make OpenSim::PathPointSet adopt new PathPoints inserted into it. (Issue #3276)
- Remove references to obsoleted dependency BTK, use ezc3d exclusively.
- Fixed an issue with IPOPT libraries when building OpenSim with `OPENSIM_WITH_CASADI = ON` but `OPENSIM_WITH_TROPTER = OFF` (Issue #3267).
- Removed all references to deprecated environment variable `OPENSIM_HOME`.
- Fix issue where templatized Property classes are not available to Objects defined in plugins.
- Minimum supported version for Java is now 1.8 in the cmake files (Issue #3215).
- Fix CSV file adapter hanging on csv files that are missing end-header (issue #2432).
- Improve documentation for MotionType to serve scripting users (Issue #3324).
- Drop support for 32-bit Matlab in build system since Matlab stopped providing 32-bit distributions (issue #3373).
- Hotfixed body inertia not being updated after changing the 'inertia' property of a body (Issue #3395).
- Fixed segfault that can occur when working with OpenSim::Models that are initialized from invalid XML (osim) data (#3409)
- Deduplicated `SmoothSegmentedFunction` data when constructing the muscle curves (#3442).
- Added `OpenSim::AbstractSocket::canConnectTo(Object const&) const`, for faster socket connectivity checks (#3451)
- Fixed the `CoordinateCouplerConstraint` bug preventing functions with multiple independent coordinates (#3435)
- Removed memory leak tests from `testInitState` and `testComponents`, because external analyzers (e.g. libASAN) are better-suited to this (#3459)
- Fixed `CMC_TaskSet` memory leak whenever it is copied (#3457)
- Added `SIMBODY_EXTRA_CMAKE_ARGS` to `dependencies/CMakeLists.txt`, which lets integrators customize Simbody via the OpenSim superbuild (#3455)
- Fixed out-of-bounds memory access in testAssemblySolver (#3460)
- The property, input, output, and socket macros (e.g. OpenSim_DECLARE_PROPERTY) can now be used outside of the OpenSim namespace
  and no longer require a `using namespace OpenSim;` declaration in order to work (#3468)
- Fixed runtime segfault that can occur when trying to use a `WrapObject` that is not a child of a `PhysicalFrame` (#3465)
- Fixed issues #3083 #2575 where analog data is not pulled out from c3d files, a a new function getAnalogDataTable() has been added to the C3DFileAdapter
- Fixed segfault that can occur when building models with unusual joint topologies (it now throws an `OpenSim::Exception` instead, #3299)
- Add `calcMomentum`, `calcAngularMomentum`, `calcLinearMomentum`, and associated `Output`s to `Model` (#3474)
- Fix issue where a different __init__.py is used by conda package and dev environment, the fix allows developers to install local builds into conda. (#3502)
- Changed control points in `SegmentedQuinticBezierToolkit` to be of `SimTK::Vec6` type instead of `SimTK::Vector` (#3481).
- Added a cylinder wrapping test: `testWrapCylinder.cpp` (#3498)


v4.4
====
- Updated ezc3d to version 1.5.0 which better manages the events defined in a c3d file.
- Fixed an issue that could happen sometimes with ScaleTool where loading the model file or marker set file could fail if the file was given as an absolute path (Issue #3109, PR #3110)
- Fixed an issue with SWIG with `OpenSim::Body::getRotationInGround()` where it would return an object without the correct `SimTK::Rotation` methods.
- Fixed OpenSim::Arrow start_point property being ignored
- Fixed objects being set as not up to date with their properties by finalizeFromProperties
- Throw exception if body masses are either NaN or -ve (Issue #3130)
- Fixed issue #3176 where McKibbenActuator is not registered and can't be serialized to XML files
- Fixed issue #3191 where CustomJoint coordinates ordering in model files affects coordinate definitions.
- Fixed issue #3220 Memory leak running InverseKinematicsTool repeatedly and using Kinematics analysis.


v4.3
====
- Introduced IMU component that models a typical Inertial Measurement Unit (IMU) with corresponding outputs for orientation, accelerometer, and gyroscope signals.
- Introduced IMUDataReporter (analysis) to record signals from IMU components placed on models.
- Fixed a bug with Actuation analysis that would lead to extra columns in the output when an actuator is disabled (Issue #2977).
- Fix issue where including path in output file name caused output to not be written without warning, now warning is given and file is written (Issue #3042).
- Fix copy-paste bug in reporting orientation errors (Issue #2893, fixed by Henrik-Norgren).
- Upgrade bindings to use SWIG version 4.0 (allowing doxygen comments to carry over to Java/Python files).
- Added createSyntheticIMUAccelerationSignals() to SimulationUtilities to generate "synthetic" IMU accelerations based on passed in state trajectory.
- Fixed incorrect header information in BodyKinematics file output
- Fixed bug applying non-uniform scaling to inertia matrix of a Body due to using local vaiable of type SysMat33 (Issue #2871).
- Default build to python 3.8 and numpy 1.20 (special instructions for using python 3.8+ on windows at https://simtk-confluence.stanford.edu/display/OpenSim/Scripting+in+Python)

v4.2
====
- Fixed a bug with InverseDynamicsTool/InverseDynamicsSolver to account for cases where a model has extra slots in its `State`'s "q" (PR #2971)
- Added Bhargava2004SmoothedMuscleMetabolics, a smoothed version of the Bhargava metabolics model designed for gradient-based optimization (i.e., Moco).
- Fixed a bug in Millard2012EquilibriumMuscle::extendFinalizeFromProperties(): the end point slopes on the inverse force velocity curves are constrained to yield a valid curve. A warning is noted in the log if the slopes are small enough that numerical integration might be slow.
- Added logging to Millard2012EquilibriumMuscle::extendFinalizeFromProperties(): whenever an internal setting is changed automatically these changes are noted in the log. To avoid seeing these messages, update the corresponding properties in the .osim file to the values noted in the log message.
- Introduced new logging system based on spdlog https://github.com/gabime/spdlog.git. The transition should be transparent to end users with default settings except that the name of the log file is now opensim.log. Main features are:
  - The ability to customize error level for reporting (in increasing level of verbosity): Off, Critical, Error, Warn, Info, Debug, Trace
  - The ability to start logging to a specified file on the fly.
  - Log file messages are time stamped and the format can be changed by users
  - More details and additional functionality is described in the Developer's Guide, and Doxygen pages of OpenSim::Logger class.
- Add the ActivationCoordinateActuator component, which is a CoordinateActuator with simple activation dynamics (PR #2699).
- Easily convert Matlab matrices and Python NumPy arrays to and from OpenSim Vectors and Matrices. See Matlab example matrixConversions.m and Python example numpy_conversions.py.
- Users have more control over which messages are logged. Messages are now logged to opensim.log instead of out.log and err.log. Users can control logging levels via `Logger::setLevel()`.
- Fix a segfault that occurs when using OpenSim's Python Package with Anaconda's Python on a Mac.
- Expose PropertyHelper class to python bindings to allow editing of objects using the properties interface (useful for editing objects defined in plugins) in python (consistent with Java/Matlab).
- Whitespace is trimmed when reading table metadata for STO, MOT, and CSV files.
- Introduce utilities for creating SimTK::Vectors, linear interpolation, updating table column labels from v3.3 to v4.0 syntax, solving for a function's root using bisection (OpenSim/Common/CommonUtilities.h) ([PR #2808](https://github.com/opensim-org/opensim-core/pull/2808)).
- Introduce utilities for querying, filtering, and resampling TimeSeriesTables (OpenSim/Common/TableUtilities.h) ([PR #2808](https://github.com/opensim-org/opensim-core/pull/2808)).
- StatesTrajectories can now be created from a TimeSeriesTable of states.
- Minor performance improvements (5-10 %) for controller-heavy models (PR #2806)
- `Controller::isEnabled` will now only return whether the particular controller is enabled
  - Previously, it would return `false` if its parent `Model`'s `Model::getAllControllersEnabled` returned `false`
  - The previous behavior would mean that `Controller::setEnabled(true); return Controller::isEnabled();` could return `false`
- When building from source, CMake now outputs more detailed information about dependencies.
- The new Matlab examplePointMass.m shows how to build and simulate a point-mass model.
- Fix OpenSense calibration algorithm to handle models facing an arbitrary direction. The calibration algorithm now aligns one axis of the provided Orientation Sensor data with the x-axis of the base segment (e.g. pelvis) of the model in default pose.
- For PrescribedController, the controls_file column labels can now be absolute paths to actuators (previously, the column labels were required to be actuator names).
- Fixed a critical bug in Induced Accelerations Analysis which prevents analysis to run when external forces are present ([PR #2847](https://github.com/opensim-org/opensim-core/pull/2808)).
- For PrescribedController, the controls_file column labels can now be absolute paths to actuators (previously, the column labels were required to be actuator names).
- CMCTool now supports the setSolveForEquilibrium() method inherited by AbstractTool, which allows users to disable a call to Model::equilibrateMuscles() when running CMC. This setting is true by default, so the default behavior remains the same.
- The Matlab utility osimTableToStruct() now handles column labels that start with a non-letter character by prepending 'a_' instead of 'unlabeled'.
- Removed `Path` abstract base class (PR #2844)
  - Unused by OpenSim and related projects
- Improved the performance of `ComponentPath` (PR #2844)
  - This improves the performance of component-heavy models by ~5-10 %
  - The behavior and interface of `ComponentPath` should remain the same
- The new Matlab CustomStaticOptimization.m guides the user to build their own custom static optimization code.
- Dropped support for separate Kinematics for application of External Loads. ([PR #2770] (https://github.com/opensim-org/opensim-core/pull/2770)).
- Refactored InverseKinematicsSolver to allow for adding (live) Orientation data to track, introduced BufferedOrientationsReference to queue data (PR #2855)
- `opensim.log` will only be created/opened when the first message is logged to it (PR #2880):
  - Previously, `opensim.log` would always be created, even if nothing was logged
- Added a CMake option, `OPENSIM_DISABLE_LOG_FILE` (PR #2880):
  - When set, disables `opensim.log` from being used by the logger by default when the first message is written to the log
  - Log messages are still written to the standard output/error streams
  - Previously, `opensim.log` would always be created - even if nothing was written to it (fixed above)
  - Setting `OPENSIM_DISABLE_LOG_FILE` only disables the automatic creation of `opensim.log`. File logging can still be manually be enabled by calling `Logger::addFileSink()`
  - This flag is `OFF` by default. So standard builds will still observe the existing behavior (`opensim.log` is created).
- Fix bug in visualization of EllipsoidJoint that was not attaching to the correct frame ([PR #2887] (https://github.com/opensim-org/opensim-core/pull/2887))
- Fix bug in error reporting of sensor tracking (PR #2893)
- Throw an exception rather than log an error message when an unrecognized type is encountered in xml/osim files (PR #2914)
- Added ScapulothoracicJoint as a builtin Joint type instead of a plugin (PRs #2877 and #2932)

v4.1
====
- Added `OrientationsReference` as the frame orientation analog to the location of experimental markers. Enables experimentally measured orientations from wearable sensors (e.g. from IMUs) to be tracked by reference frames in the model. A correspondence between the experimental (IMU frame) orientation column label and that of the virtual frame on the `Model` is expected. The `InverseKinematicsSolver` was extended to simultaneously track the `OrientationsReference` if provided. (PR #2412)
- Removed the undocumented `bool dumpName` argument from `Object::dump()` and made the method `const` so it can be safely called on `const` objects. (PR #2412)
- `MarkersReference` convenience constructors were updated to take a const reference to a `MarkerWeightSet` as its second argument. If a `Set` is not empty, then only the markers listed are used as reference signals. That means `InverseKinematicsTool` no longer tracks all experimental markers even those not in the `MarkerWeightSet`. One can quickly track all experimental markers (that have a corresponding model marker) by simply providing an empty `Set`, in which case all markers are assigned the default weight (typically 1.0).
- Model files from very old versions (pre 1.8.1) are not supported, an exception is thrown rather than fail quietly (issue #2395).
- Initializing a Component from an existing Component with correct socket connectees yields invalid paths (issue #2418).
- Reading DataTables from files has been simplified. Reading one table from a file typically uses the Table constructor except when the data-source/file contains multiple tables. (In these cases e.g. C3D files, use C3DFileAdapter.read method, then use functions in C3DFileAdapter to get the individual TimeSeriesTable(s)). Writing tables to files has not changed.
- Exposed convertMillimeters2Meters() in osimC3D.m. This function converts COP and moment data from mm to m and now must be invoked prior to writing force data to file. Previously, this was automatically performed during writing forces to file.
- Methods that operate on SimTK::Vec<n> are now available through Java/Matlab and python bindings to add/subtract/divide/multiply vec<n> contents with a scalar (PR #2558)
- The new Stopwatch class allows C++ API users to easily measure the runtime of their code.
- If finalizeConnections() method was not called on a model after making changes and before printing, an exception is thrown to avoid creating corrupt model files quietly (PR #2529)
- Updated the docopt.cpp dependency so that OpenSim can be compiled with Visual C++ from Visual Studio 2019.
- Added `Blankevoort1991Ligament` force component which represents ligament fibers as non-linear path springs. The force-strain curve has a quadratic toe region at low strains and a linear stiffness region at high strains. (PR #2632)
- Updated Simbody to 3.7 to fix an issue with the simbody-visualizer on macOS 10.15 Catalina.
- On Mac and Linux, we include a shell script opensim-install-command-line.sh to make OpenSim's command-line tools easily accessible.
- Added the compliant SmoothSphereHalfSpaceForce component, for use with direct collocation and Moco.


Converting from v4.0 to v4.1
----------------------------
- The `OpenSim::Array` constructor is now marked explicit, which prevents
  accidental implicit conversion to `Array`. If you relied on this implicit
  conversion, you will need to update your code to use the constructor
  explicitly.

Bug Fixes
---------
- Fixed bug in osimTable2Struct.m for renaming unlabelled markers (PR #2491)
- Fixed bug that resulted in an exception when reading C3D files without forces. Now, if the C3D doesn't contain markers or forces, an empty table will be returned (PR #2421)
- Fix bug that resulted in activations and forces reported for Actuators that are disabled during StaticOptimization (issue #2438) Disabled actuators are now ignored in StaticOptimization.
- OpenSim no longer supports model file formats predating version 1.8.1 (PR #2498)
- FunctionBasedBushingForce now applies damping if specified (it was incorrectly ignored in 4.0) issue #2512
- TRCFileAdapter.write() uses the number of columns and rows in the supplied dataTable to set the "NumMarkers" and "NumRows" Metadata in the output file. Users won't have to set this metadata string manually.  #2510

Documentation
-------------


Other Changes
-------------
- Performance of reading large data files has been significantly improved. A 50MB .sto file would take 10-11 min to read now takes 2-3 seconds. (PR #2399)
- Added Matlab example script of plotting the Force-length properties of muscles in a models; creating an Actuator file from a model;
building and simulating a simple arm model;  using OutputReporters to record and write marker location and coordinate values to file.
- Added Python example that demonstrates how to run an optimization using the cma package and how to avoid an expensive call to `initSystem()` within the objective function. (PR #2604)
- OpenSim 4.1 ships with Python3 bindings as default. It is still possible to create bindings for Python2 if desired by setting CMake variable OPENSIM_PYTHON_VERSION to 2
- For CMake, the option OPENSIM_COPY_DEPENDENCIES option is now an advanced option, and a warning is provided if this option is off but wrapping is turned on.

v4.0
====

Converting from v3.x to v4.0
-----------------------------
- A significant difference between v3.3 and 4.0 is the naming of dependencies. Unique names were not enforced in 3.3, which led to undefined behavior. In 4.0, Component pathnames must be unique. That is a Component must be unique with respect to its peers. A Model named *model* cannot have multiple subcomponents with the name *toes* either as bodies or joints, because the pathname */model/toes* will not uniquely identify the Component. However, multiple *toes* bodies can be used as long as they are not subcomponents of the same Component. For example, a *device* Component with a *toes* Body will have no issues since this *toes* Body has a unique pathname, */model/device/toes*, which is unambiguous. One could also create a multi-legged model, where each leg is identical, with *hip* and *knee* joints and *upper* and *lower* bodies, but each being unique because each `Leg` Component that contains the leg subcomponents, is uniquely named like */model/leg1* and */model/leg4/* and thus all of their subcomponents are unique, e.g.: */model/leg1/knee* vs. */model/leg4/knee*.
- Component naming is more strictly enforced and names with spaces are no longer accepted. Spaces are only allowable as separators for `Output` or `Channel` names that satisfy a list `Input`. (PR #1955)
- The Actuator class has been renamed to ScalarActuator (and `Actuator_` has been renamed to `Actuator`) (PR #126).
  If you have subclassed from Actuator, you must now subclass from ScalarActuator.
- Methods like `Actuator::getForce` are renamed to use "Actuator" instead (e.g., `Actuator::getActuator`) (PR #209).
- Markers are now ModelComponents (PR #188). Code is included for conversion on serialization/de-serialization.
- MarkerSet::addMarker() was removed (PR #1898). Please use Model::addMarker() to add markers to your model.
- `Body::getMassCenter` now returns a `Vec3` instead of taking a `Vec3` reference as an argument (commit cb0697d98).
- The following virtual methods in ModelComponent have been moved:
  - connectToModel -> extendConnectToModel
  - addToSystem -> extendAddToSystem
  - initStateFromProperties -> extendInitStateFromProperties
  - setPropertiesFromState -> extendSetPropertiesFromState

  The original methods (without `extend`) still exist, but they are now non-virtual.
  To invoke `connectToModel` on an entire Model, you still call `Model::connectToModel`.
  This change has been made to make a distinction between the user interface and
  the Component developer (extension) interface. **IMPORTANT** The calls to
  `Super::addToSystem`, etc. in the implementation of these methods must now
  also use the `extend` variants. Otherwise, you will enter into an infinite recursion.
- OpenSim now makes substantial use of C++11 features; if you compile OpenSim, your compiler
  must support C++11. Also, any C++ project in which you use OpenSim must also be compiled with C++11.
- The following components have been upgraded to use Sockets to connect to
  other components they depend on (instead of string properties):
  - ContactGeometry (ContactSphere, ContactHalfSpace, ContactMesh)
- Many of the methods in ScaleTool have now been marked const.
- We created a new unified command line interface that will replace the
  single-tool command line executables (`scale`, `ik`, `id`, `rra`, `cmc`,
  etc.).
  - `scale -S setup.xml` -> `opensim run-tool setup.xml`.
  - `scale -PS` -> `opensim print-xml scale`
  - `scale -PropertyInfo ...` -> `opensim info ...`
  - `versionUpdate ...` -> `opensim update-file ...`
- The `CoordinateSet` property in `Joint` has been replaced with a `coordinates`
  list property and enumerations have been added for accessing the Coordinates
  owned by a Joint. Code like `myPlanarJoint.getCoordinateSet()[0]` now becomes
  `myPlanarJoint.getCoordinate(PlanarJoint::Coord::RotationZ)` (PRs #1116,
  #1210, and #1222).
- The `reverse` property in Joint can no longer be set by the user; Model uses
  SimTK::MultibodyGraphMaker to determine whether joints should be reversed when
  building the multibody system. The joint's transform and coordinates maintain
  a parent->child sense even if the joint has been reversed. For backwards
  compatibility, a joint's parent and child PhysicalFrames are swapped when
  opening a Model if the `reverse` element is set to `true`.
- The `MotionType` of a `Coordinate` is now fully determined by the Joint. The
  user cannot set the `MotionType` for a `Coordinate`. There are instances such
  as in the *leg6dof9musc* and *Rajagopal2015* models, where a `Coordinate` was
  assigned an incorrect type (e.g. when a coordinate of a `CustomJoint` is not a
  measure of a Cartesian angle). In 4.0, the coordinate is correctly marked as
  `Coupled` since a function couples the coordinate value to the angular
  displacement of the patella in Cartesian space. **NOTE**, this causes issues
  (e.g.  opensim-org/opensim-gui#617, #2088) when using kinematics files
  generated in 3.3 (or earlier) where `Rotational` coordinates have been
  converted to degrees. Because OpenSim 4.0 does not recognize the coordinate's
  `MotionType` to be `Rotational` it will not convert it back to radians
  internally. For motion files generated prior to 4.0 where the file has
  `inDegrees=yes`, please use the following conversion utility:
  `updatePre40KinematicsFilesFor40MotionType()`. When loading a pre-4.0 model,
  OpenSim will warn users of any changes in `MotionType` when updating an
   existing model to OpenSim 4.0.
- `Manager::integrate(SimTK::State&)` has been removed and replaced by
  `Manager::integrate(double)`. You must also now call
  `Manager::initialize(SimTK::State&)` before integrating or pass the
  initialization state into a convenience constructor. Here is a
   before-after example (see the documentation in the `Manager` class
   for more details):
  - Before:
    - Manager manager(model);
    - manager.setInitialTime(0.0);
    - manager.setFinalTime(1.0);
    - manager.integrate(state);
  - After:
    - Manager manager(model);
    - state.setTime(0.0);
    - manager.initialize(state);
    - manager.integrate(1.0);
  - After (using a convenience constructor):
    - state.setTime(0.0);
    - Manager manager(model, state);
    - manager.integrate(1.0);
- `Manager::setIntegrator(SimTK::Integrator)` has been removed and replaced by
  `Manager::setIntegratorMethod(IntegratorMethod)` which uses an enum and can
  be used by the MATLAB/Python interface. See the method's documentation for
  examples. Integrator settings are now handled by the Manager through the
  following new functions:
  - setIntegratorAccuracy(double)
  - setIntegratorMinimumStepSize(double)
  - setIntegratorMaximumStepSize(double)
  - setIntegratorInternalStepLimit(int)
- `Muscle::equilibrate(SimTK::State&)` has been removed from the Muscle interface in order to reduce the number and variety of muscle equilibrium methods. `Actuator::computeEquilibrium(SimTK::State&)` is overridden by Muscle and invokes pure virtual `Muscle::computeInitialFiberEquilibrium(SimTK::State&)`.
- `Millard2012EquilibriumMuscle::computeFiberEquilibriumAtZeroVelocity(SimTK::State&)` and `computeInitialFiberEquilibrium(SimTK::State&)` were combined into a single method:
`Millard2012EquilibriumMuscle::computeFiberEquilibrium(SimTK::State&, bool useZeroVelocity)`
where fiber-velocity can be estimated from the state or assumed to be zero if the flag is *true*.
- `Millard2012EquilibriumMuscle::computeInitialFiberEquilibrium(SimTK::State&)` invokes `computeFiberEquilibrium()` with `useZeroVelocity = true` to maintain its previous behavior.
- `Model::replaceMarkerSet()` was removed. (PR #1938) Please use `Model::updMarkerSet()` to edit the model's MarkerSet instead.
- The argument list for `Model::scale()` was changed: the `finalMass` and
  `preserveMassDist` arguments were swapped and the `preserveMassDist` argument
  is no longer optional. The default argument for `preserveMassDist` in OpenSim
  3.3 was `false`. (PR #1994)
- A GeometryPath without PathPoints is considered invalid, since it does not
represent a physical system. You must specify PathPoints to define a valid
GeometryPath for a Muscle, Ligament, PathSpring, etc... that is added to a
Model. (PR #1948)
  - Before (no longer valid):
    ```cpp
    Model model;
    Thelen2003Muscle* muscle = new Thelen2003Muscle("muscle", ...);
    // GeometryPath throws: "A valid path requires at least two PathPoints."
    model.addForce(muscle);
    ```
  - After (now required):
    ```cpp
    Model model;
    Thelen2003Muscle* muscle = new Thelen2003Muscle("muscle", ...);
    // require at least two path points to have a valid muscle GeometryPath
    muscle->addNewPathPoint("p1", ...);
    muscle->addNewPathPoint("p2", ...);
    model.addForce(muscle);
    ```
- The JointReaction analysis interface has changed in a few ways:
  - "express_in_frame" now takes a `Frame` name. "child" and "parent" keywords are also still accepted, provided that no Frame is named "child" or "parent"
  - If the number of elements in "apply_on_bodies" or "express_in_frame" is neither of length 1 or the same length as indicated by "joint_names", an exception is thrown. This was previously a warning.
- Updated wrapping properties


Composing a Component from other components
-------------------------------------------
Component now maintains a list property of *components* which it owns. You add
a (sub) Component to a *parent* Component by calling `addComponent` and passing
a heap allocated (`new Component`) to the parent which you want to take
ownership of the new subcomponent. Ownership determines how the subcomponent is serialized
(appears within the parent) and the order in which of Component interface methods (above)
are propagated to the subcomponent. Access to contained components is provided through
`getComponent<C>(path)` or `getComponentList<C>` where `C` is any Component type (default
is `Component` to get all subcomponents). These methods always traverse down into
a Component's list of components.  All subcomponents that are properties of (and thus owned by)
a parent Component are accessible this way. The Model's typed %Sets and `add####()` methods
are no longer necessary to compose a Model, since any Component can now be composed of
components. `Model` still supports `addd####()` methods and de/serialization of Sets,
but components added via `addComponent` are NOT included in the Sets but contained
in the Component's *components* property list. Details in PR#1014. **Note**, it is now
strictly required that immediate subcomponents have unique names. For example, a Model cannot contain two bodies in its `BodySet` named *tibia* or a Body and a Joint named *toes*, since it is ambiguous as to which *tibia* `Body` or *toes* `Component` is being referenced.

Bug Fixes
---------
- Fixed a typo in one of the method names for AbstractTool verifyUniqueComulnLabels -> verifyUniqueColumnLabels (PR #130)
- Fixed bug where Body VisibleObject was not serialized when writing a model to XML (PR #139)
- Fixed memory leaks in AssemblySolver and using Simtk::XML (PR #176)
- Fixed model mass scaling. When 'preserve mass distribution' is unchecked (GUI) the input mass was previously not respected and the resulting scaled model mass does not equal the input mass. The modelscaler() now alters the body masses and inertias to match the input mass. (PR #230)
- Fixed a bug in the equilibrium solution of Millard and Thelen muscles, where the initial activation and fiber-length values (for solving for equilibrium) were always coming from the default values. This was unnecessary, because unless specified otherwise, the state automatically contains the default values. This fixes an issue where initial states activations from a file were not respected by the Forward Tool and instead, the initial activations would revert to the model defaults. (PR #272)
- Fixed a bug where MuscleAnalysis was producing empty moment arm files. We now avoid creating empty Moment and MomentArm storage files when `_computeMoments` is False. (PR #324)
- Fixed bug causing the muscle equilibrium solve routine in both Thelen2003Muscle and Millard2012EquilibriumMuscle to fail to converge and erroneously return the minimum fiber length. The fix added a proper reduction in step-size when errors increase and limiting the fiber-length to its minimum. (PR #1728)
- Fixed a bug where Models with Bodies and Joints (and other component types) with the same name were loaded without error. Duplicately named Bodies were simply being ignored and only the first Body of that name in the BodySet was being used, for example, to connect a Body to its parent via its Joint, or to affix path points to its respective Body. Now, duplicate names are flagged and renamed so they are uniquely identified. (PR #1887)
- Fixed bug and speed issue with `model.setStateVariableValues()` caused by enforcing constraints after each coordinate value was being set (PR #1911). Removing the automatic enforcement of constraints makes setting all state values much faster, but also requires calling `model.assemble()` afterwards. Enforcing constraints after setting each coordinate value individually was also incorrect, since it neglected the effect of other coordinate changes have on the current coordinate. All coordinate values must be set before enforcing constraints.
- Fixed a bug that resulted in incorrect Ligament resting lengths after scaling.
  (PR #1994)

New Classes
-----------
- Added a BodyActuator component, which applies a spatial force on a specified Point of a Body (PR #126)
- Created Frame, PhysicalFrame, OffsetFrame, PhysicalOffsetFrame, Station and Marker ModelComponents (PR #188, PR #325, PR #339). Marker did not previously comply with the Model Component interface.
- A Body is a PhysicalFrame
- Connections to Bodies upgraded to PhysicalFrames and locations on these frames are now represented by PhysicalOffsetFrame (PR #370)
- Joints were refactored so that the base Joint manages the parent and child frame connections, including the definition of local PhysicalOffsetFrames to handle offsets defined as separate location and orientation properties. (PR #589)
- The WeldConstraint and BushingForces (BushingForce, CoupledBushingForce, FunctionBasedBushingForce, and ExpressionBasedBushingForce) were similarly unified (like Joints) to handle the two Frames that these classes require to operate. A LinkTwoFrames intermediate class was introduced to house the common operations. Convenience constructors for WeldConstraint and BushingFrames were affected and now require the name of the Component as the first argument. (PR #649)
- The new StatesTrajectory class allows users to load an exact representation of previously-computed states from a file. (PR #730)
- Added Point as a new base class for all points, which include: Station, Marker, and PathPoints

- Added OutputReporter as an Analysis so that users can use the existing AnalyzeTool and ForwardTool to extract Output values of interest, without modifications to the GUI. (PR #1991)


Removed Classes
---------------
The following classes are no longer supported in OpenSim and are removed in OpenSim 4.0.
- Muscle class `ContDerivMuscle_Depredated`.

MATLAB and Python interfaces
----------------------------
- The SimbodyMatterSubsystem class--which provides operators related to the mass
matrix, Jacobians, inverse dynamics, etc.--is now accessible in MATLAB and
Python (PR #930).
- Changed wrapping of `SimTK::Array_<OpenSim::CoordinateReference>` from `ArrayCoordinateReference` to `SimTKArrayCoordinateReference` for consistency with other classes. (PR #1842)

MATLAB interface
----------------
- The configureOpenSim.m function should no longer require administrator
  privileges for most users, and gives more verbose output to assist with
  troubleshooting.
- New MATLAB examples were added: Hopper-Device and Knee-Reflex.

Python interface
----------------
- Improved error handling. Now, OpenSim's error messages show up as exceptions
in Python.
- The Python bindings can now be built for Python 3 (as well as Python 2).

Other Changes
-------------
- Support for compiling the source code with Microsoft Visual Studio 2017.
- There is now a formal CMake mechanism for using OpenSim in your own C++
  project. See cmake/SampleCMakeLists.txt. (PR #187)
- Substantial cleanup of the internal CMake scripts.
- Lepton was upgraded to the latest version (PR #349)
- Made Object::print a const member function (PR #191)
- Improved the testOptimization/OptimizationExample to reduce the runtime (PR #416)
- InverseKinematics tool outputs marker error .sto file if report error flag is true.
- Marker location file output name in IK changed to reflect trial name for batch processing.
- Created a method `ScaleTool::run()`, making it easier to run the Scale Tool
programmatically in MATLAB or python.
- Thelen2003Muscle, Millard2012EquilibriumMuscle, and
  Millard2012AccelerationMuscle now throw an exception if the force equilibrium
  calculation fails to converge (PR #1201).
- Thelen2003Muscle and Millard2012EquilibriumMuscle no longer clamp excitations (i.e. controls)
  internally. If controls are out of bounds an Exception is thrown. Also, the
  `min_control` property now defaults to the `minimum_activation`. It is the
  responsibility of the controller (or solver) to provide controls that are
  within the valid ranges defined by the Actuators and that includes the
  specific bounds of Muscle models. (PR #1548)
- The `buildinfo.txt` file, which contains the name of the compiler used to
  compile OpenSim and related information, is now named `OpenSim_buildinfo.txt`
  and may be installed in a different location.
- macOS and Linux users should no longer need to set `LD_LIBRARY_PATH` or
  `DYLD_LIBRARY_PATH` to use OpenSim libraries.
- The `scale()` method was removed from the `SimbodyEngine` class (the contents
  were moved into `Model::scale()`). (PR #1994)
- Any class derived from ModelComponent can now add its own implementation of
  `extendPreScale()`, `extendScale()`, and/or `extendPostScale()` to control how
  its properties are updated during scaling. (PR #1994)
- The source code for the "From the Ground Up: Building a Passive Dynamic
  Walker Example" was added to this repository.
- OpenSim no longer looks for the simbody-visualizer using the environment
  variable `OPENSIM_HOME`. OpenSim uses `PATH` instead.
- The Thelen2003Muscle now depend on separate components for modeling pennation,
  and activation dynamics.

Documentation
-------------
- Improved Doxygen layout and fixed several bugs and warnings (various)
- All mentions of SimTK/Simbody classes in OpenSim's Doxygen now provide links directly to SimTK/Simbody's doxygen.
- Added a detailed README.md wtith build instructions, as well as guides to contributing and developing (CONTRIBUTING.md).
- Included GIFs in Doxygen for several commonly used Joint types<|MERGE_RESOLUTION|>--- conflicted
+++ resolved
@@ -43,14 +43,11 @@
   a lossless process. (#3902)
 - Improved `OpenSim::IO::stod` string-to-decimal parsing function by making it not-locale-dependant (#3943, #3924; thanks @alexbeattie42)
 - Improved the performance of `ComponentPath` traversal (e.g. as used by `Component::getComponent`, `Component::getStateVariableValue`)
-<<<<<<< HEAD
 - Added Python and Java (Matlab) scripting support for `TimeSeriesTable_<SimTK::Rotation>`. (#3940)
 - Added the templatized `MocoStudy::analyze<T>()` and equivalent scripting counterparts: `analyzeVec3`, `analyzeSpatialVec`, `analyzeRotation`. (#3940)
+- Added `ConstantCurvatureJoint` to the SWIG bindings; it is now available in Matlab and Python (#3957). 
 - Added methods and `Output`s for calculating the angular momentum of a `Body`. (#3962)
 
-=======
-- Added `ConstantCurvatureJoint` to the SWIG bindings; it is now available in Matlab and Python (#3957). 
->>>>>>> b8a032ce
 
 v4.5.1
 ======
