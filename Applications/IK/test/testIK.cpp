--- conflicted
+++ resolved
@@ -409,10 +409,6 @@
             << sqrt(error.norm()/17) << "degrees" << endl;
         SimTK_ASSERT1_ALWAYS((sqrt(error.norm()/17) < 0.1),
             "Column '%s' FAILED to meet accuracy of 0.1 degree RMS.",
-<<<<<<< HEAD
-            reportLabels[i]);
-=======
             reportLabels[i].c_str());
->>>>>>> 7edc3a5f
     }
 }