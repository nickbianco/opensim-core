#ifndef OPENSIM_MODEL_H_
#define OPENSIM_MODEL_H_
/* -------------------------------------------------------------------------- *
 *                             OpenSim:  Model.h                              *
 * -------------------------------------------------------------------------- *
 * The OpenSim API is a toolkit for musculoskeletal modeling and simulation.  *
 * See http://opensim.stanford.edu and the NOTICE file for more information.  *
 * OpenSim is developed at Stanford University and supported by the US        *
 * National Institutes of Health (U54 GM072970, R24 HD065690) and by DARPA    *
 * through the Warrior Web program.                                           *
 *                                                                            *
 * Copyright (c) 2005-2012 Stanford University and the Authors                *
 * Author(s): Frank C. Anderson, Peter Loan, Ayman Habib, Ajay Seth           *
 *                                                                            *
 * Licensed under the Apache License, Version 2.0 (the "License"); you may    *
 * not use this file except in compliance with the License. You may obtain a  *
 * copy of the License at http://www.apache.org/licenses/LICENSE-2.0.         *
 *                                                                            *
 * Unless required by applicable law or agreed to in writing, software        *
 * distributed under the License is distributed on an "AS IS" BASIS,          *
 * WITHOUT WARRANTIES OR CONDITIONS OF ANY KIND, either express or implied.   *
 * See the License for the specific language governing permissions and        *
 * limitations under the License.                                             *
 * -------------------------------------------------------------------------- */

// INCLUDES
#include <string>
#include <OpenSim/Simulation/osimSimulationDLL.h>
#include <OpenSim/Common/Set.h>
#include <OpenSim/Common/ArrayPtrs.h>
#include <OpenSim/Common/Units.h>
#include <OpenSim/Simulation/Model/BodySet.h>
#include <OpenSim/Simulation/Model/JointSet.h>
#include <OpenSim/Simulation/Model/ControllerSet.h>
#include <OpenSim/Simulation/Model/MarkerSet.h>
#include <OpenSim/Simulation/Model/ContactGeometrySet.h>
#include <OpenSim/Simulation/Model/ForceSet.h>
#include <OpenSim/Simulation/Model/ComponentSet.h>
#include <OpenSim/Simulation/Model/ProbeSet.h>
#include <OpenSim/Simulation/SimbodyEngine/SimbodyEngine.h>
#include <OpenSim/Simulation/Model/ModelComponent.h>
#include <OpenSim/Simulation/Model/AnalysisSet.h>
#include <OpenSim/Simulation/Model/ModelDisplayHints.h>
#include <OpenSim/Simulation/Model/Frame.h>
#include <OpenSim/Simulation/Model/FrameSet.h>
#include <OpenSim/Simulation/Model/Ground.h>
#include <OpenSim/Simulation/Model/ModelVisualPreferences.h>
#include "Simbody.h"



namespace OpenSim {

class Analysis;
class Body;
class Frame;
class BodySet;
class JointSet;
class Constraint;
class ConstraintSet;
class CoordinateSet;
class Force;
class ForceSet;
class Probe;
class ProbeSet;
class MarkerSet;
class Muscle;
class ContactGeometry;
class Actuator;
class ContactGeometrySet;
class Storage;
class ScaleSet;
class AssemblySolver;
class Controller;
class ControllerSet;
class ModelDisplayHints;
class ModelVisualizer;
class ComponentSet;
class FrameSet;

#ifdef SWIG
    #ifdef OSIMSIMULATION_API
        #undef OSIMSIMULATION_API
        #define OSIMSIMULATION_API
    #endif
#endif


//==============================================================================
//                                  MODEL
//==============================================================================
/** A concrete class that specifies the interface to a musculoskeletal model.
You can read this in from an XML file or create it programmatically, and
modify it via the API.

A Model contains ModelComponents, and is itself a ModelComponent so must
satisfy the ModelComponent interface, as well as the Object interface from 
which ModelComponent derives. This allows a Model to allocate "global" 
resources using ModelComponent resource-allocation facilities.

Computation using a Model is done by creating a computational representation
of the Model, called a System (SimTK::System), using Simbody. Creation of the 
System is initiated by a call to the Model's initSystem() method. The System and
related objects are maintained in a runtime section of the Model object. You
can also ask a Model to provide visualization using the setUseVisualizer()
method, in which case it will allocate an maintain a ModelVisualizer.

@authors Frank Anderson, Peter Loan, Ayman Habib, Ajay Seth, Michael Sherman
@see ModelComponent, ModelVisualizer, SimTK::System
**/

class OSIMSIMULATION_API Model  : public ModelComponent {
OpenSim_DECLARE_CONCRETE_OBJECT(Model, ModelComponent);
public:
//==============================================================================
// PROPERTIES
//==============================================================================
    OpenSim_DECLARE_PROPERTY(assembly_accuracy, double,
    "Specify how accurate the resulting configuration of a model assembly "
    "should be. This translates to the number of signficant digits in the "
    "resulting coordinate values. Therefore, if you require initial conditions "
    "accurate to four significant digits, use a minimum of 1e-4 as the accuracy."
    "The default setting is 1e-9 as to satisfy the most stringent requirements by " 
    "default. NOTE: Failure for a model to satisfy the assembly accuracy often "
    "indicates inconsistency in the constraints. For example, the feet are welded " 
    "at locations measured to five significant digits while the model lacks dofs "
    "to change stance width, in which case it cannot achieve 1e-9 accuracy." );

    OpenSim_DECLARE_PROPERTY(ground, Ground,
        "The model's ground reference frame.");

    OpenSim_DECLARE_PROPERTY(gravity,SimTK::Vec3,
        "Acceleration due to gravity, expressed in ground.");

    OpenSim_DECLARE_PROPERTY(credits,std::string,
        "Credits (e.g., model author names) associated with the model.");

    OpenSim_DECLARE_PROPERTY(publications,std::string,
        "Publications and references associated with the model.");

    OpenSim_DECLARE_PROPERTY(length_units,std::string,
        "Units for all lengths.");

    OpenSim_DECLARE_PROPERTY(force_units,std::string,
        "Units for all forces.");

    OpenSim_DECLARE_UNNAMED_PROPERTY(ControllerSet, 
        "Controllers that provide the control inputs for Actuators.");  

    OpenSim_DECLARE_UNNAMED_PROPERTY(ConstraintSet,
        "Constraints in the model.");

    OpenSim_DECLARE_UNNAMED_PROPERTY(ForceSet,
        "Forces in the model (includes Actuators).");

    OpenSim_DECLARE_UNNAMED_PROPERTY(MarkerSet,
        "Markers in the model.");

    OpenSim_DECLARE_UNNAMED_PROPERTY(ContactGeometrySet,
        "Geometry to be used in contact forces.");

    OpenSim_DECLARE_UNNAMED_PROPERTY(ComponentSet,
        "Additional components in the model.");

    OpenSim_DECLARE_UNNAMED_PROPERTY(ProbeSet,
        "Probes in the model.");

    OpenSim_DECLARE_UNNAMED_PROPERTY(BodySet,
        "List of bodies that make up this model.");

    OpenSim_DECLARE_UNNAMED_PROPERTY(JointSet,
        "List of joints that connect the bodies.");

    OpenSim_DECLARE_UNNAMED_PROPERTY(FrameSet,
        "List of Frames that various objects can be anchored to or expressed in, Body frames are builtin and not included in this list.");
<<<<<<< HEAD
=======

    OpenSim_DECLARE_UNNAMED_PROPERTY(ModelVisualPreferences,
        "Visual preferences for this model.");
    /**@}**/
>>>>>>> 53cf6f4c

//=============================================================================
// METHODS
//=============================================================================
    //--------------------------------------------------------------------------
    // CONSTRUCTION AND DESTRUCTION
    //--------------------------------------------------------------------------
public:

    /** Default constructor creates a %Model containing only the ground Body
    and a set of default properties. */
    Model();

    /** Constructor from an OpenSim XML model file. 
    @param filename     Name of a file containing an OpenSim model in XML
                        format; suffix is typically ".osim". 
                        
    @param finalize  whether to extendFinalizeFromProperties to create a valid OpenSim Model or not on exit, 
                     defaults to true. If set to false only deserialization is performed.
    **/
    explicit Model(const std::string& filename, bool finalize=true) SWIG_DECLARE_EXCEPTION;

    /**
     * Perform some set up functions that happen after the
     * object has been deserialized. TODO: this method is
     * not yet designed to be called after a model has been
     * copied.
     */
    void setup() SWIG_DECLARE_EXCEPTION;

    /**
     * Perform some clean up functions that are normally done 
     * from the destructor however this gives the GUI a way to 
     * proactively do the cleaning without waiting for garbage
     * collection to do the actual cleanup.
     */
    void cleanup();


    //--------------------------------------------------------------------------
    // VISUALIZATION
    //--------------------------------------------------------------------------
    /** @name                     Visualization
    Methods in this group affect visualization of this Model, which may be
    through the OpenSim GUI or through the use of a ModelVisualizer which can 
    provide limited run-time display and user interaction capability for an
    OpenSim API-based program. If you enable visualization at the API level, 
    the %Model will create a ModelVisualizer that you can use to control 
    display and user interaction. In turn, the ModelVisualizer makes use of a 
    Simbody SimTK::Visualizer; for advanced features you can ask the 
    ModelVisualizer to give you direct access to the SimTK::Visualizer; consult
    Simbody documentation for more details. **/
    /**@{**/

    /** Get read only access to the ModelDisplayHints object stored with this
    %Model. These should be checked whenever display geometry is being
    generated. **/
    const ModelDisplayHints& getDisplayHints() const {
        return get_ModelVisualPreferences().get_ModelDisplayHints();}
    /** Get writable access to the ModelDisplayHints object stored with this
    %Model. The GUI or ModelVisualizer can update these as a result of user
    requests, or an OpenSim API program can set them programmatically. **/
    ModelDisplayHints& updDisplayHints() { 
        return upd_ModelVisualPreferences().upd_ModelDisplayHints(); }

    /** Request or suppress visualization of this %Model. This flag is checked
    during initSystem() and if set causes the %Model to allocate a
    ModelVisualizer that provides visualization and interaction with the %Model
    as it is executing. The default is no visualization. 
    @see getModelVisualizer() **/
    void setUseVisualizer(bool visualize) {_useVisualizer=visualize;}
    /** Return the current setting of the "use visualizer" flag, which will
    take effect at the next call to initSystem() on this %Model. **/
    bool getUseVisualizer() const {return _useVisualizer;}

    /** Test whether a ModelVisualizer has been created for this Model. Even
    if visualization has been requested there will be no visualizer present
    until initSystem() has been successfully invoked. Use this method prior
    to calling getVisualizer() or updVisualizer() to avoid an
    unpleasant exception. **/
    bool hasVisualizer() const {return _modelViz != 0;}

    /** Obtain read-only access to the ModelVisualizer. This will throw an 
    exception if visualization was not requested or initSystem() not yet
    called.
    @return A const reference to the allocated ModelVisualizer. **/
    const ModelVisualizer& getVisualizer() const {
        if (!hasVisualizer())
            throw Exception("Model::getVisualizer(): no visualizer present.");
        return *_modelViz;
    }
    /** Obtain writable access to the ModelVisualizer. This will throw an 
    exception if visualization was not requested or initSystem() not yet
    called. Writable access to the ModelVisualizer requires that you have 
    writable access to this containing Model.
    @return A non-const reference to the allocated ModelVisualizer. **/
    ModelVisualizer& updVisualizer() {
        if (!hasVisualizer())
            throw Exception("Model::updVisualizer(): no visualizer present.");
        return *_modelViz; 
    }
    /**@}**/

    /** After the %Model and its components have been constructed, call this to
    interconnect the components and then create the Simbody
    MultibodySystem needed to represent the %Model computationally. The
    extendConnectToModel() method of each contained ModelComponent will be invoked,
    and then their addToSystem() methods are invoked.   
    The resulting MultibodySystem is maintained internally by the %Model. After 
    this call, you may obtain a writable reference to the System using 
    updMultibodySystem() which you can use to make any additions you want. Then 
    when the System is complete, call initializeState() to finalize it and 
    obtain an initial State. **/
    void buildSystem();

    /** After buildSystem() has been called, and any additional modifications
    to the Simbody MultibodySystem have been made, call this method to finalize 
    the MultibodySystem (by calling its realizeTopology() method), obtain an 
    initial state, and assemble it so that position constraints are 
    satisified. The initStateFromProperties() method of each contained
    ModelComponent will be invoked. A reference to the writable internally-
    maintained model State is returned (note that this does not affect the 
    system's default state (which is part of the model and hence read only).
    The model's state can be reset to the system's default state at any time
    by re-executing initializeState(). **/
    SimTK::State& initializeState();

    
    /** Convenience method that invokes buildSystem() and then 
    initializeState(). This returns a reference to the writable internally-
    maintained model State. Note that this does not affect the 
    system's default state (which is part of the model and hence read-only). **/
    SimTK::State& initSystem() SWIG_DECLARE_EXCEPTION {
        buildSystem();
        return initializeState();
    }


    /** Convenience method that returns a reference to the model's 'working'
    state. This is just returning the reference that was returned by 
    initSystem() and initializeState() -- note that either of these methods
    must be called prior to getWorkingState(), otherwise an empty state will
    be returned. **/
    const SimTK::State& getWorkingState() const;
    SimTK::State& updWorkingState();

    /**
     * This is called after the Model is fully created but before starting a simulation.
     * It ONLY initializes the computational system used to simulate the model and 
     * addToSystem() has been called already. This method should only be used if 
     * if additional SimTK::System components are being added using the SimTK API 
     * and the programmer is certain that the model's system has been created.
     */
    void initStateWithoutRecreatingSystem(SimTK::State& state) const { initStateFromProperties(state); };

    /**
     * Mark the computational system as invalid.  This should be called whenever a property
     * of the model is modified.  Once this has been called, no calculations can be done until
     * initSystem() is called again.
     */
    void invalidateSystem();

    /** Check that the underlying computational system representing the model is valid. 
        That is, is the system ready for performing calculations. */
    bool isValidSystem() const;
    /**
     * create a storage (statesStorage) that has same label order as model's states
     * with values populated from originalStorage, 0.0 for those states unspecified
     * in the originalStorage.
     */
    void formStateStorage(const Storage& originalStorage, Storage& statesStorage);
    void formQStorage(const Storage& originalStorage, Storage& qStorage);
    
    /**
     * Update the AssemblySolver to the latest coordinate locking/constraints
     */
    void updateAssemblyConditions(SimTK::State& s);
    /**
     * Find the kinematic state of the model that satisfies constraints and coordinate goals
     * If assemble is being called due to a coordinate set value, provide the option
     * to weight that coordinate value more heavily if specified.
     */
    void assemble(SimTK::State& state, const Coordinate *coord = NULL, double weight = 10);


    /**
     * Update the state of all Muscles so they are in equilibrium.
     */
    void equilibrateMuscles(SimTK::State& state);

    //--------------------------------------------------------------------------
    /**@name       Access to the Simbody System and components

    Methods in this section provide advanced users access to the underlying
    Simbody System and associated subcomponents that are constructed and 
    maintained by this %Model. Note that these are not available until after
    initSystem() has been invoked on this %Model. Be very careful if you
    call any of the upd() methods since modifying a System after the %Model
    creates it can require reinitialization. 
    @see initStateWithoutRecreatingSystem() **/
    /**@{**/

    /** Get read-only access to the internal Simbody MultibodySystem that was
    created by this %Model at the last initSystem() call. **/    
    const SimTK::MultibodySystem& getMultibodySystem() const {return *_system; } 
    /** (Advanced) Get writable access to the internal Simbody MultibodySystem 
    that was created by this %Model at the last initSystem() call. Be careful
    if you make modifications to the System because that will invalidate 
    initialization already performed by the Model. 
    @see initStateWithoutRecreatingSystem() **/    
    SimTK::MultibodySystem& updMultibodySystem() const {return *_system; } 

    /** Get read-only access to the internal DefaultSystemSubsystem allocated
    by this %Model's Simbody MultibodySystem. **/
    const SimTK::DefaultSystemSubsystem& getDefaultSubsystem() const 
    {   return getMultibodySystem().getDefaultSubsystem(); }
    /** (Advanced) Get writable access to the internal DefaultSystemSubsystem 
    allocated by this %Model's Simbody MultibodySystem. **/
    SimTK::DefaultSystemSubsystem& updDefaultSubsystem() 
    {   return updMultibodySystem().updDefaultSubsystem(); }

    /** Get read-only access to the internal SimbodyMatterSubsystem allocated
    by this %Model. **/
    const SimTK::SimbodyMatterSubsystem& getMatterSubsystem() const 
    {   return _system->getMatterSubsystem(); }
    /** (Advanced) Get writable access to the internal SimbodyMatterSubsystem 
    allocated by this %Model. **/
    SimTK::SimbodyMatterSubsystem& updMatterSubsystem() 
    {   return _system->updMatterSubsystem(); }

    /** Get read-only access to the Simbody Force::Gravity element that was 
    allocated by this %Model. **/
    const SimTK::Force::Gravity& getGravityForce() const 
    {   return *_gravityForce; }
    /** (Advanced) Get writable access to the Simbody Force::Gravity element 
    that was allocated by this %Model. **/
    SimTK::Force::Gravity& updGravityForce() 
    {   return *_gravityForce; }

    /** Get read-only access to the internal Simbody GeneralForceSubsystem 
    allocated by this %Model. **/
    const SimTK::GeneralForceSubsystem& getForceSubsystem() const 
    {   return *_forceSubsystem; }
    /** (Advanced) Get writable access to the internal Simbody 
    GeneralForceSubsystem allocated by this %Model. **/
    SimTK::GeneralForceSubsystem& updForceSubsystem() 
    {   return *_forceSubsystem; }

    /**@}**/

    /**@name  Realize the Simbody System and State to Computational Stage
    Methods in this section enable advanced and scripting users access to
    realize the Simbody MultibodySystem and the provided state to a desired
    computational (realization) Stage.
    Note that these are not accessible until after initSystem() has been
    invoked on this %Model. **/
    /**@{**/

    /** Perform computations that depend only on time and earlier stages. **/
    void realizeTime(const SimTK::State& state) const;
    /** Perform computations that depend only on position-level state
    variables and computations performed in earlier stages (including time). **/
    void realizePosition(const SimTK::State& state) const;
    /** Perform computations that depend only on velocity-level state
    variables and computations performed in earlier stages (including position,
    and time). **/
    void realizeVelocity(const SimTK::State& state) const;
    /** Perform computations (typically forces) that may depend on
    dynamics-stage state variables, and on computations performed in earlier
    stages (including velocity, position, and time), but not on other forces,
    accelerations, constraint multipliers, or reaction forces. **/
    void realizeDynamics(const SimTK::State& state) const;
    /** Perform computations that may depend on applied forces. **/
    void realizeAcceleration(const SimTK::State& state) const;
    /** Perform computations that may depend on anything but are only used
    for reporting and cannot affect subsequent simulation behavior. **/
    void realizeReport(const SimTK::State& state) const;

    /**@}**/

    //--------------------------------------------------------------------------
    // CREATE THE MULTIBODY SYSTEM
    //--------------------------------------------------------------------------
    /**
     * Add ModelComponents to the Model. Model takes ownership of the objects.
     */
    void addModelComponent(ModelComponent* aModelComponent);
    void addBody(Body *body);
    void addJoint(Joint *joint);
    void addConstraint(Constraint *constraint);
    void addForce(Force *force);
    void addProbe(Probe *probe);
    void addContactGeometry(ContactGeometry *contactGeometry);
    void addFrame(Frame* frame);
    void addMarker(Marker *marker);
    /** remove passed in Probe from model **/
    void removeProbe(Probe *probe);
    //--------------------------------------------------------------------------
    // FILE NAME
    //--------------------------------------------------------------------------
    /** 
     * Get the XML file name used to construct the model. 
     *
     * @return XML file name string.    
     */
    const std::string& getInputFileName() const { return _fileName; }

    /** 
     * Set the XML file name used to construct the model.
     *
     * @param fileName The XML file name.
     */
    void setInputFileName(const std::string& fileName) { _fileName = fileName; }

    //--------------------------------------------------------------------------
    // CREDITS
    //--------------------------------------------------------------------------

    /** 
     * Get the credits (e.g., model author names) associated with the model. 
     *
     * @return Credits string.
     */
    const std::string& getCredits() const { return get_credits(); }

    /** 
     * Set the credits (e.g., model author names) associated with the model.
     *
     * @param aCredits The string of credits.
     */
    void setAuthors(const std::string& aCredits) { upd_credits() = aCredits; }

    /** 
     * Get the publications associated with the model. 
     *
     * @return Publications string.
     */
    const std::string& getPublications() const { return get_publications(); }
    
    /** 
     * Set the publications associated with the model. 
     *
     * @param aPublications The string of publications.
     */
    void setPublications(const std::string& aPublications) { upd_publications() = aPublications; }

    //--------------------------------------------------------------------------
    // UNITS
    //--------------------------------------------------------------------------
    /** 
     * Get the length units associated with the model. 
     *
     * @return Length units.
     */
    const Units& getLengthUnits() const { return _lengthUnits; }
    
    /** 
     * Get the force units associated with the model. 
     *
     * @return Force units
     */
    const Units& getForceUnits() const { return _forceUnits; }

    //--------------------------------------------------------------------------
    // GRAVITY
    //--------------------------------------------------------------------------
    /**
     * Get the gravity vector in the global frame.
     *
     * @return The XYZ gravity vector in the global frame.
     */
    SimTK::Vec3 getGravity() const;
    
    /**
     * Set the gravity vector in the gloabl frame.
     *
     * @param aGrav The XYZ gravity vector
     * @return Whether or not the gravity vector was successfully set.
     */
    bool setGravity(const SimTK::Vec3& aGrav);

    //--------------------------------------------------------------------------
    // NUMBERS
    //--------------------------------------------------------------------------
    /**
     * Get the number of markers in the model.
     * @return Number of markers.
     */
    int getNumMarkers() const;

    /**
     * Get the number of ContactGeometries in the model.
     * @return Number of ContactGeometries.
     */
    int getNumContactGeometries() const;

    /**
     * Get the total number of bodies in the model.
     * @return Number of bodies.
     */
    int getNumBodies() const;

    /**
    * Get the total number of frames in the model.
    * @return Number of Frames (not including Body frames).
    */
    int getNumFrames() const;

    /**
    * Get the total number of joints in the model.
    * @return Number of joints.
    */
    int getNumJoints() const;

    /**
     * Get the total number of coordinates in the model.
     * @return Number of coordinates.
     */
    int getNumCoordinates() const;

    /**
    * Get the total number of speeds in the model.
    * @return Number of speeds.
    */
    int getNumSpeeds() const;

    /**
    * Get the total number of constraints in the model.
    * @return Number of constraints.
    */
    int getNumConstraints() const;

    /**
     * Get the total number of probes in the model.
     * @return Number of probes.
     */
    int getNumProbes() const;

    /**
     * Get the subset of Forces in the model which are actuators
     * @return The set of Actuators
     */
    const Set<Actuator>& getActuators() const;
    Set<Actuator>& updActuators();

    /**
     * Get the subset of Forces in the model which are muscles
     * @return The set of Muscles
     */
    const Set<Muscle>& getMuscles() const;
    Set<Muscle>& updMuscles();

    const ForceSet& getForceSet() const { return get_ForceSet(); };
    ForceSet& updForceSet() { return upd_ForceSet(); };

    /**
     * Get the subset of Probes in the model
     * @return The set of Probes
     */
    const ProbeSet& getProbeSet() const { return get_ProbeSet(); };
    ProbeSet& updProbeSet() { return upd_ProbeSet(); };

    /**
     * Get the subst of misc ModelComponents in the model
     * @return The set of misc ModelComponents
     */
    const ComponentSet& getMiscModelComponentSet() const 
    {   return get_ComponentSet(); };
    ComponentSet& updMiscModelComponentSet() 
    {   return upd_ComponentSet(); };

    /**
     * Get the number of analyses in the model.
     * @return The number of analyses.
     */
    int getNumAnalyses() const;

    //--------------------------------------------------------------------------
    // CONTROLS
    //--------------------------------------------------------------------------
    /**
     * Get the number of controls for this the model.
     * Only valid once underlying system for the model has been created.
     * Throws an exception if called before Model::initSystem()
     * @return number of controls corresponding to all the actuators in the model
     */
    int getNumControls() const;

    /** Writable access to the default values for controls. These values are used for 
        control value during a simulation unless updated, for example, by a Controller */
    SimTK::Vector& updDefaultControls() const { return _defaultControls; }
    void setDefaultControls(const SimTK::Vector& controls) const
    {   _defaultControls = controls; }
    const SimTK::Vector& getDefaultControls() const { return _defaultControls; };

    /**
     * Update the controls for this the model at a given state.
     * Only callable once underlying system for the model has been created.
     * Throws an exception if called before Model::initSystem()
     * This call invalidates the dynamics of the model and invalidates the
     * value of the controls until they are marked as valid when the update
     * is completed (@see markControlsAsValid)
     * @param[in]   s         System state at which to apply the controls
     * @return      writable controls Vector
     */
    SimTK::Vector& updControls(const SimTK::State& s) const;
    
    /**
     * Mark controls as valid after an update at a given state.
     * Indicates that controls are valid for use at the dynamics stage.
     * If the stage is Velocity or lower the controls will remain invalid.
     * @param[in]   s         System state in which the controls are updated 
     */
    void markControlsAsValid(const SimTK::State& s) const;

    /** 
     * Alternatively, set the controls on the model at a given state.
     * Note, this method will invalidate the dynamics of the model,
     * but will mark the controls as valid. (E.g. controllers will not be invoked)
     * @param[in]   s         System state at which to apply the controls
     * @param[in]   controls  The complete Vector of controls to be applied
     */
    void setControls(const SimTK::State& s, const SimTK::Vector& controls) const;

    /** Const access to controls does not invalidate dynamics */
    const SimTK::Vector& getControls(const SimTK::State &s) const;

    /** Compute the controls for the model.
    Calls down to the Controllers to make their contributions to the controls. 
    
    @param[in]   state       System state from which Controllers should draw
                             when computing their control outputs.
    @param[out]  controls    The complete vector of controls into which 
                             individual controller contributions should be
                             added. **/
    void computeControls(const SimTK::State& state, SimTK::Vector& controls) const;

    /**
     * Get a flag indicating if the model needs controls to operate its actuators
     */
    bool isControlled() const;
    void storeControls( const SimTK::State& s, int step );
    void printControlStorage(const std::string& fileName ) const;
    const ControllerSet& getControllerSet() const;
    ControllerSet& updControllerSet();
    bool getAllControllersEnabled() const;
    void setAllControllersEnabled( bool enabled );

    //--------------------------------------------------------------------------
    // CONFIGURATION
    //--------------------------------------------------------------------------
    void applyDefaultConfiguration(SimTK::State& s );

    //--------------------------------------------------------------------------
    // DYNAMICS ENGINE
    //--------------------------------------------------------------------------
    /**
     * Get the model's dynamics engine
     *
     * @return Reference to the Simbody dynamics engine
     */
    const SimbodyEngine& getSimbodyEngine() const { return _simbodyEngine; }
    SimbodyEngine& updSimbodyEngine() { return _simbodyEngine; }

    //--------------------------------------------------------------------------
    // Subsystem computations
    //--------------------------------------------------------------------------
    void computeStateVariableDerivatives(const SimTK::State &s) const override;
    double getTotalMass(const SimTK::State &s) const;
    SimTK::Inertia getInertiaAboutMassCenter(const SimTK::State &s) const;
    SimTK::Vec3 calcMassCenterPosition(const SimTK::State &s) const;
    SimTK::Vec3 calcMassCenterVelocity(const SimTK::State &s) const;
    SimTK::Vec3 calcMassCenterAcceleration(const SimTK::State &s) const;

    //--------------------------------------------------------------------------
    // STATES
    //--------------------------------------------------------------------------

    int getNumMuscleStates() const;
    int getNumProbeStates() const;

    //--------------------------------------------------------------------------
    // SETS
    //--------------------------------------------------------------------------
    //
    //--------------------------------------------------------------------------
    // COORDINATES
    //--------------------------------------------------------------------------
    CoordinateSet& updCoordinateSet() { 
       return _coordinateSet; 
    }
    const CoordinateSet& getCoordinateSet() const { 
       return _coordinateSet; 
    }

    BodySet& updBodySet() { return upd_BodySet(); }
    const BodySet& getBodySet() const { return get_BodySet(); }

    JointSet& updJointSet(); 
    const JointSet& getJointSet() const;

    AnalysisSet& updAnalysisSet() {return _analysisSet; }
    const AnalysisSet& getAnalysisSet() const {return _analysisSet; }

    ContactGeometrySet& updContactGeometrySet() { return upd_ContactGeometrySet(); }
    const ContactGeometrySet& getContactGeometrySet() const { return get_ContactGeometrySet(); }

    /** Get a const reference to the Ground reference frame */
    const Ground& getGround() const;
    /** Get a writeable reference to the Ground reference frame */
    Ground& updGround();

    //--------------------------------------------------------------------------
    // FRAMES
    //--------------------------------------------------------------------------
    FrameSet& updFrameSet() { return upd_FrameSet(); }
    const FrameSet& getFrameSet() const { return get_FrameSet(); }


    //--------------------------------------------------------------------------
    // CONSTRAINTS
    //--------------------------------------------------------------------------
    ConstraintSet& updConstraintSet() { return upd_ConstraintSet(); }
    const ConstraintSet& getConstraintSet() const { return get_ConstraintSet(); }


    //--------------------------------------------------------------------------
    // MARKERS
    //--------------------------------------------------------------------------
    MarkerSet& updMarkerSet() { return upd_MarkerSet(); }
    const MarkerSet& getMarkerSet() const { return get_MarkerSet(); }
    int replaceMarkerSet(const SimTK::State& s, MarkerSet& aMarkerSet);
    void writeMarkerFile(const std::string& aFileName);
    void updateMarkerSet(MarkerSet& aMarkerSet);
    int deleteUnusedMarkers(const Array<std::string>& aMarkerNames);
 
    /**
     * Add an Analysis to the %Model.
     *
     * @param analysis  pointer to the Analysis to add
     */
    void addAnalysis(Analysis *analysis);
    /** Add a Controller to the %Model. **/
    void addController(Controller *aController);

    /**
     * Remove an Analysis from the %Model.
     *
     * @param analysis  Pointer to the analysis to remove.
     * @param deleteIt  Whether the removed object should be deleted.
     */
    void removeAnalysis(Analysis* analysis, bool deleteIt=true);
    /** Remove a Controller from the %Model. **/
    void removeController(Controller *aController);

    //--------------------------------------------------------------------------
    // DERIVATIVES
    //--------------------------------------------------------------------------    
    //--------------------------------------------------------------------------
    // OPERATIONS
    //--------------------------------------------------------------------------

    /**
     * Scale the model.
     *
     * @param state     State containing parameter values that might be 
     *                  modified here.
     * @param scaleSet  The set of XYZ scale factors for the bodies.
     * @param finalMass The mass that the scaled model should have.
     * @param preserveMassDist 
     *                  Whether or not the masses of the individual bodies 
     *                  should be scaled with the body scale factors.
     * @returns         Whether or not scaling was successful.
     */
    bool scale(SimTK::State&    state, 
               const ScaleSet&  scaleSet, 
               double           finalMass = -1.0, 
               bool             preserveMassDist = false);

    //--------------------------------------------------------------------------
    // PRINT
    //--------------------------------------------------------------------------

    /**
     * Print some basic information about the model.
     *
     * @param aOStream Output stream.
     */
    void printBasicInfo(std::ostream &aOStream) const;

    /**
     * Print detailed information about the model.
     *
     * @param s   the system State.
     * @param aOStream Output stream.
     */
    void printDetailedInfo(const SimTK::State& s, std::ostream &aOStream) const;

    /**
     * Model relinquishes ownership of all components such as: Bodies, Constraints, Forces, 
     * ConactGeometry and so on. That means the freeing of the memory of these objects is up
     * to the caller.
     */
    void disownAllComponents();
    /**
     * Convenice function to turn on/off overriding the force for all actuators 
     */
    void overrideAllActuators( SimTK::State& s, bool flag);

    /**
     * Get a log of errors/warnings ecountered when loading/constructing the model
     */
    const std::string& getValidationLog() { return _validationLog; };
    void clearValidationLog() { _validationLog = ""; };

    /**
     * Utility to get a reference to an Object based on its name and type
     * throws an exception if the object was not found.
     * names are case sensitive
     * @param typeString the type of object being looked up (Body, Force, Constraint, Coordinate, Joint, Marker, Controller, Frame)
     * @param nameString the name of the object being looked up
     * @return reference to the object if found or throws an exception.
     */
    const Object& getObjectByTypeAndName(const std::string& typeString, const std::string& nameString) SWIG_DECLARE_EXCEPTION;

    //--------------------------------------------------------------------------
    /**@name            Implementation of Object interface

    These methods are %Model's implementation of virtual methods defined in
    the Object class from which %Model derives (indirectly through 
    ModelComponent). **/
    /**@{**/

    /** Destructor. */
    ~Model();

    /** Override of the default implementation to account for versioning. */
    void updateFromXMLNode(SimTK::Xml::Element& aNode, 
                           int versionNumber = -1) override;
    /**@}**/

    //--------------------------------------------------------------------------
    /**@name         Implementation of Component interface

    These methods are %Model's implementation of virtual methods defined in
    the Component class from which %Model derives. **/
    /**@{**/
    void extendFinalizeFromProperties() override;

    void extendConnectToModel(Model& model)  override;
    void extendAddToSystem(SimTK::MultibodySystem& system) const override; 
    void extendInitStateFromProperties(SimTK::State& state) const override;
    /**@}**/

    /**
     * Given a State, set all default values for this Model to match those 
     * found in the State.
     */
    void extendSetPropertiesFromState(const SimTK::State& state) override;

    //--------------------------------------------------------------------------
    /**@name         Implementation of ModelComponent interface

    These methods are %Model's implementation of virtual methods defined in
    the ModelComponent class from which %Model derives. **/
    /**@{**/
    void generateDecorations
       (bool                                        fixed, 
        const ModelDisplayHints&                    hints,
        const SimTK::State&                         state,
        SimTK::Array_<SimTK::DecorativeGeometry>&   appendToThis) const 
                                                                override;
    /**@}**/
    
    //--------------------------------------------------------------------------

private:
    // Set the values of all data members to an appropriate "null" value.
    void setNull();

    void setDefaultProperties();
    void createMultibodySystem();

    // Copy only the model-defining data members from source.
//  void copyData(const Model& source);

    // Connect properties to local pointers.
    void constructProperties();

    // construct outputs
    void constructOutputs() override;

    void createAssemblySolver(const SimTK::State& s);

    // To provide access to private _modelComponents member.
    friend class Component; 

//==============================================================================
// DATA MEMBERS
//==============================================================================
private:
    //--------------------------------------------------------------------------
    //                              MODELING 
    //--------------------------------------------------------------------------
    // These data members are concerned with the structure and contents of the
    // model and must be given values prior to initiating computation.

    // Name of file from which the model was constructed, if any, otherwise
    // set to "Unassigned".
    std::string _fileName;

    // Private place to save some deserialization/error checking info in case 
    // needed later.
    std::string _validationLog;


    //Units for length
    Units _lengthUnits;
    //Units for forces
    Units _forceUnits;
   
    // Other Model data structures that are derived from the properties
    // or added programmatically.

    // Set containing the analyses in this model.
    AnalysisSet     _analysisSet;

    // Set containing the generalized coordinates in this model.
    CoordinateSet   _coordinateSet;

    SimTK::MultibodyGraphMaker _multibodyTree;

    // This object just provides an alternate interface to the computational
    // SimTK::MultibodySystem. It is constructed just knowing the Model and
    // then forwards requests through the Model at runtime.
    SimbodyEngine _simbodyEngine;

    // This is the internal 'writable' state of the model.
    // _workingState will be set to the system default state when
    // initializeState() or initSystem() is called.
    SimTK::State _workingState;


    //--------------------------------------------------------------------------
    //                              RUN TIME 
    //--------------------------------------------------------------------------

    // If this flag is set when initSystem() is called, we'll allocate
    // a ModelVisualizer for display.
    bool _useVisualizer;

    // Global flag used to disable all Controllers.
    bool _allControllersEnabled;


    //                      SIMBODY MULTIBODY SYSTEM
    // The model owns the MultibodySystem, but the
    // subsystems and force elements are owned by the MultibodySystem so 
    // should not be deleted in the destructor.
    SimTK::ReferencePtr<SimTK::MultibodySystem>  _system; // owned by Model; must destruct

    // These are just references pointing into _system; don't destruct.
    SimTK::ReferencePtr<SimTK::SimbodyMatterSubsystem>  _matter;     
    SimTK::ReferencePtr<SimTK::Force::Gravity>          _gravityForce;
    SimTK::ReferencePtr<SimTK::GeneralForceSubsystem>   _forceSubsystem;
    SimTK::ReferencePtr<SimTK::GeneralContactSubsystem> _contactSubsystem;

    // System-dependent objects.

    // Assembly solver used for satisfying constraints and other configuration
    // goals. This object is owned by the Model and must be destructed.
    //AssemblySolver*     _assemblySolver;
    SimTK::ReferencePtr<AssemblySolver> _assemblySolver;

    // Model controls as a shared pool (Vector) of individual Actuator controls
    SimTK::MeasureIndex   _modelControlsIndex;
    // Default values pooled from Actuators upon system creation.
    mutable SimTK::Vector _defaultControls;


    //                          VISUALIZATION
    // Anyone generating display geometry from this Model should consult this
    // object to pick up user preferences. Its contents may be modified by the
    // current user interface (GUI or ModelVisualizer) or programmatically.
    ModelDisplayHints   _displayHints;

    // If visualization has been requested at the API level, we'll allocate 
    // a ModelVisualizer. The Model owns this object.
    //ModelVisualizer*    _modelViz; // owned by Model; must destruct
    SimTK::ReferencePtr<ModelVisualizer> _modelViz;

//==============================================================================
};  // END of class Model
//==============================================================================


//==============================================================================
} // end of namespace OpenSim

#endif // OPENSIM_MODEL_H_
<|MERGE_RESOLUTION|>--- conflicted
+++ resolved
@@ -173,13 +173,9 @@
 
     OpenSim_DECLARE_UNNAMED_PROPERTY(FrameSet,
         "List of Frames that various objects can be anchored to or expressed in, Body frames are builtin and not included in this list.");
-<<<<<<< HEAD
-=======
 
     OpenSim_DECLARE_UNNAMED_PROPERTY(ModelVisualPreferences,
         "Visual preferences for this model.");
-    /**@}**/
->>>>>>> 53cf6f4c
 
 //=============================================================================
 // METHODS
