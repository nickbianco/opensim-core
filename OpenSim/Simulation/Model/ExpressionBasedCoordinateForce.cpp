/* -------------------------------------------------------------------------- *
 *              OpenSim:  ExpressionBasedCoordinateForce.cpp                  *
 * -------------------------------------------------------------------------- *
 * The OpenSim API is a toolkit for musculoskeletal modeling and simulation.  *
 * See http://opensim.stanford.edu and the NOTICE file for more information.  *
 * OpenSim is developed at Stanford University and supported by the US        *
 * National Institutes of Health (U54 GM072970, R24 HD065690) and by DARPA    *
 * through the Warrior Web program.                                           *
 *                                                                            *
 * Copyright (c) 2005-2014 Stanford University and the Authors                *
 * Author(s): Nabeel Allana                                                   *
 *                                                                            *
 * Licensed under the Apache License, Version 2.0 (the "License"); you may    *
 * not use this file except in compliance with the License. You may obtain a  *
 * copy of the License at http://www.apache.org/licenses/LICENSE-2.0.         *
 *                                                                            *
 * Unless required by applicable law or agreed to in writing, software        *
 * distributed under the License is distributed on an "AS IS" BASIS,          *
 * WITHOUT WARRANTIES OR CONDITIONS OF ANY KIND, either express or implied.   *
 * See the License for the specific language governing permissions and        *
 * limitations under the License.                                             *
 * -------------------------------------------------------------------------- */

//=============================================================================
// INCLUDES
//=============================================================================
#include "ExpressionBasedCoordinateForce.h"
#include <OpenSim/Simulation/Model/Model.h>

using namespace OpenSim;
using namespace std;


//_____________________________________________________________________________
//Default constructor.
ExpressionBasedCoordinateForce::ExpressionBasedCoordinateForce()
{
    setNull();
    constructProperties();
}
//_____________________________________________________________________________
// Convenience constructor for API users.
ExpressionBasedCoordinateForce::ExpressionBasedCoordinateForce(
                const string& coordinate, const string& expression)
{
    setNull();
    constructProperties();

    // Set properties to the passed-in values.
    setCoordinateName(coordinate);
    setExpression(expression);
}

// Set the expression for the force function and create it's lepton program 
void ExpressionBasedCoordinateForce::setExpression(const string& expression) 
{
    set_expression(expression);
}

//=============================================================================
// CONSTRUCTION
//=============================================================================
//_____________________________________________________________________________
/**
 * Set the data members of this force to their null values.
 */
void ExpressionBasedCoordinateForce::setNull()
{
    setAuthors("Nabeel Allana"); 
}

//_____________________________________________________________________________
/**
 * Construct properties and initialize to their default values.
 */
void ExpressionBasedCoordinateForce::constructProperties()
{
    constructProperty_coordinate("UNASSIGNED");
    std::string zero = "0.0";
    constructProperty_expression( zero );
}

//=============================================================================
// Connect this force element to the rest of the model.
//=============================================================================
void ExpressionBasedCoordinateForce::extendConnectToModel(Model& aModel)
{
<<<<<<< HEAD
    Super::connectToModel(aModel);
=======
    Super::extendConnectToModel(aModel);
>>>>>>> b5672d1b

    string errorMessage;
    const string& coordName = get_coordinate();

    string& expression = upd_expression();
    expression.erase(
            remove_if(expression.begin(), expression.end(), ::isspace), 
                      expression.end() );
    
    _forceProg = Lepton::Parser::parse(expression).optimize().createProgram();

    // Look up the coordinate
    if (!_model->updCoordinateSet().contains(coordName)) {
        errorMessage = "ExpressionBasedCoordinateForce: Invalid coordinate (" + coordName + ") specified in " + getName();
        throw (Exception(errorMessage.c_str()));
    }
    _coord = &_model->updCoordinateSet().get(coordName);
    
    if(getName() == "")
        setName("expressionCoordForce_"+coordName);
}

//=============================================================================
// Create the underlying system component(s)
//=============================================================================
void ExpressionBasedCoordinateForce::
<<<<<<< HEAD
    addToSystem(SimTK::MultibodySystem& system) const
{
    Super::addToSystem(system);    // Base class first.
=======
    extendAddToSystem(SimTK::MultibodySystem& system) const
{
    Super::extendAddToSystem(system);    // Base class first.
>>>>>>> b5672d1b
    addCacheVariable<double>("force_magnitude", 0.0, SimTK::Stage::Velocity);
}

//=============================================================================
// Computing
//=============================================================================
// Compute and apply the force
void ExpressionBasedCoordinateForce::computeForce(const SimTK::State& s, 
                              SimTK::Vector_<SimTK::SpatialVec>& bodyForces, 
                              SimTK::Vector& generalizedForces) const
{
    applyGeneralizedForce(s, *_coord, calcExpressionForce(s), generalizedForces);
}

// Compute the force
double ExpressionBasedCoordinateForce::calcExpressionForce(const SimTK::State& s ) const
{
    using namespace SimTK;
    double q = _coord->getValue(s);
    double qdot = _coord->getSpeedValue(s);
    std::map<std::string, double> forceVars;
    forceVars["q"] = q;
    forceVars["qdot"] = qdot;
    double forceMag = _forceProg.evaluate(forceVars);
<<<<<<< HEAD
    setCacheVariable<double>(s, "force_magnitude", forceMag);
=======
    setCacheVariableValue<double>(s, "force_magnitude", forceMag);
>>>>>>> b5672d1b
    return forceMag;
}

// get the force magnitude that has already been computed
const double& ExpressionBasedCoordinateForce::
    getForceMagnitude(const SimTK::State& s)
{
<<<<<<< HEAD
    return getCacheVariable<double>(s, "force_magnitude");
=======
    return getCacheVariableValue<double>(s, "force_magnitude");
>>>>>>> b5672d1b
}


//=============================================================================
// Reporting
//=============================================================================
// Provide names of the quantities (column labels) of the force value(s) 
// reported.
Array<std::string> ExpressionBasedCoordinateForce::getRecordLabels() const {
    OpenSim::Array<std::string> labels("");
    labels.append(getName());
    return labels;
}
// Provide the value(s) to be reported that correspond to the labels.
Array<double> ExpressionBasedCoordinateForce::getRecordValues(const SimTK::State& state) const {
    OpenSim::Array<double> values(0.0, 0, 1);
    values.append(calcExpressionForce(state));
    return values;
}<|MERGE_RESOLUTION|>--- conflicted
+++ resolved
@@ -85,11 +85,7 @@
 //=============================================================================
 void ExpressionBasedCoordinateForce::extendConnectToModel(Model& aModel)
 {
-<<<<<<< HEAD
-    Super::connectToModel(aModel);
-=======
     Super::extendConnectToModel(aModel);
->>>>>>> b5672d1b
 
     string errorMessage;
     const string& coordName = get_coordinate();
@@ -116,15 +112,9 @@
 // Create the underlying system component(s)
 //=============================================================================
 void ExpressionBasedCoordinateForce::
-<<<<<<< HEAD
-    addToSystem(SimTK::MultibodySystem& system) const
-{
-    Super::addToSystem(system);    // Base class first.
-=======
     extendAddToSystem(SimTK::MultibodySystem& system) const
 {
     Super::extendAddToSystem(system);    // Base class first.
->>>>>>> b5672d1b
     addCacheVariable<double>("force_magnitude", 0.0, SimTK::Stage::Velocity);
 }
 
@@ -149,11 +139,7 @@
     forceVars["q"] = q;
     forceVars["qdot"] = qdot;
     double forceMag = _forceProg.evaluate(forceVars);
-<<<<<<< HEAD
-    setCacheVariable<double>(s, "force_magnitude", forceMag);
-=======
     setCacheVariableValue<double>(s, "force_magnitude", forceMag);
->>>>>>> b5672d1b
     return forceMag;
 }
 
@@ -161,11 +147,7 @@
 const double& ExpressionBasedCoordinateForce::
     getForceMagnitude(const SimTK::State& s)
 {
-<<<<<<< HEAD
-    return getCacheVariable<double>(s, "force_magnitude");
-=======
     return getCacheVariableValue<double>(s, "force_magnitude");
->>>>>>> b5672d1b
 }
 
 
