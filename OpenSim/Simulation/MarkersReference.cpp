/* -------------------------------------------------------------------------- *
 *                       OpenSim:  MarkersReference.cpp                       *
 * -------------------------------------------------------------------------- *
 * The OpenSim API is a toolkit for musculoskeletal modeling and simulation.  *
 * See http://opensim.stanford.edu and the NOTICE file for more information.  *
 * OpenSim is developed at Stanford University and supported by the US        *
 * National Institutes of Health (U54 GM072970, R24 HD065690) and by DARPA    *
 * through the Warrior Web program.                                           *
 *                                                                            *
 * Copyright (c) 2005-2016 Stanford University and the Authors                *
 * Author(s): Ajay Seth                                                       *
 *                                                                            *
 * Licensed under the Apache License, Version 2.0 (the "License"); you may    *
 * not use this file except in compliance with the License. You may obtain a  *
 * copy of the License at http://www.apache.org/licenses/LICENSE-2.0.         *
 *                                                                            *
 * Unless required by applicable law or agreed to in writing, software        *
 * distributed under the License is distributed on an "AS IS" BASIS,          *
 * WITHOUT WARRANTIES OR CONDITIONS OF ANY KIND, either express or implied.   *
 * See the License for the specific language governing permissions and        *
 * limitations under the License.                                             *
 * -------------------------------------------------------------------------- */

#include "MarkersReference.h"
#include <SimTKcommon/internal/State.h>
#include <cmath>

using namespace std;
using namespace SimTK;

namespace OpenSim {

MarkersReference::MarkersReference() :
    Reference_<SimTK::Vec3>() {
    constructProperties();
    setAuthors("Ajay Seth");
}

MarkersReference::MarkersReference(const std::string& markerFile,
                                   Units modelUnits) :
    MarkersReference() {
    loadMarkersFile(markerFile, modelUnits);
}

MarkersReference::
MarkersReference(const TimeSeriesTable_<SimTK::Vec3>& markerTable,
                 const Set<MarkerWeight>* markerWeightSet,
                 Units units) :
    MarkersReference() {
    _markerTable = markerTable;
    if(markerWeightSet != nullptr)
        upd_marker_weights() = *markerWeightSet;
    populateFromMarkerData(markerTable, units.getAbbreviation());
}

<<<<<<< HEAD
void MarkersReference::loadMarkersFile(const std::string markerFile,
                                       Units modelUnits) {
    auto fileExt = FileAdapter::findExtension(markerFile);
    OPENSIM_THROW_IF(!(fileExt == "sto" || fileExt == "trc"),
                     UnsupportedFileType,
                     markerFile,
                     "Supported file types are -- STO, TRC.");

    if(fileExt == "trc") {
        _markerTable = TimeSeriesTableVec3{markerFile};
    } else {
        try {
            _markerTable = (TimeSeriesTable{markerFile}).pack<SimTK::Vec3>();
        } catch(const IncorrectTableType&) {
            _markerTable = TimeSeriesTable_<SimTK::Vec3>{markerFile};
        }
    }
=======
/* load the marker data for this MarkersReference from markerFile  */
void MarkersReference::loadMarkersFile(const std::string markerFile, Units modelUnits)
{
    upd_marker_file() = markerFile;
    _markerData.reset(new MarkerData(get_marker_file()));
>>>>>>> 44d17141

    upd_marker_file() = markerFile;

    populateFromMarkerData(_markerTable, modelUnits.getAbbreviation());
}

void
MarkersReference::
populateFromMarkerData(const TimeSeriesTable_<SimTK::Vec3>& markerTable,
                       const std::string& units) {
    Units thisUnits{};
    if(_markerTable.hasTableMetaDataKey("Units"))
        thisUnits = Units{_markerTable.getTableMetaData<std::string>("Units")};
    else
        thisUnits = Units{Units::Meters};

<<<<<<< HEAD
    double scaleFactor = thisUnits.convertTo(Units{units});
=======
/* A convenience method to populate MarkersReference from MarkerData **/
void MarkersReference::populateFromMarkerData(const MarkerData& aMarkerData)
{
    const Array<std::string> &tempNames = aMarkerData.getMarkerNames();
    int nm = tempNames.getSize();
>>>>>>> 44d17141

    OPENSIM_THROW_IF(SimTK::isNaN(scaleFactor),
                     Exception,
                     "Model has unspecified units.");

    if(std::fabs(scaleFactor - 1) >= SimTK::Eps) {
        for(unsigned r = 0; r < _markerTable.getNumRows(); ++r)
            _markerTable.updRowAtIndex(r) *= scaleFactor;

        _markerTable.removeTableMetaDataKey("Units");
        _markerTable.addTableMetaData("Units", units);
    }
    
    const auto& markerNames = markerTable.getColumnLabels();
    _markerNames.clear();
    _weights.clear();
    _markerNames.assign(markerNames.size(), "");
    _weights.assign(markerNames.size(), get_default_weight());

<<<<<<< HEAD
    int index = 0;
    // Build flat lists (arrays) of marker names and weights in the same order
    // as the marker data
    for(unsigned i = 0; i < markerNames.size(); ++i) {
        _markerNames[i] = markerNames[i];
        index = get_marker_weights().getIndex(markerNames[i], index);

        // Assign user weighting for markers that are user listed in the input
        // set
        if(index >= 0)
            _weights[i] = get_marker_weights()[index].getWeight();
    }

    if(_markerNames.size() != _weights.size())
        throw Exception("MarkersReference: Mismatch between the number of "
                        "marker names and weights. Verify that marker names "
                        "are unique.");
=======
    for (int i = 0; i < nm; i++) {
        const std::string &name = tempNames[i];
        _markerNames[i] = name;
    }

    // Names must be assigned before weights can be updated
    updateInternalWeights();
>>>>>>> 44d17141
}

SimTK::Vec2 MarkersReference::getValidTimeRange() const {
    OPENSIM_THROW_IF(_markerTable.getNumRows() == 0,
                     Exception,
                     "Marker-table is empty.");

    return {_markerTable.getIndependentColumn().front(),
            _markerTable.getIndependentColumn().back()};
}

void MarkersReference::constructProperties() {
    constructProperty_marker_file("");
    Set<MarkerWeight> markerWeights;
    constructProperty_marker_weights(markerWeights);
    constructProperty_default_weight(1.0);
}

const SimTK::Array_<std::string>& MarkersReference::getNames() const {
    return _markerNames;
}

void  MarkersReference::getValues(const SimTK::State& s,
                                  SimTK::Array_<Vec3>& values) const {
    double time = s.getTime();
    const auto rowView = _markerTable.getNearestRow(time);
    values.clear();
    for(unsigned i = 0; i < rowView.ncol(); ++i)
        values.push_back(rowView[i]);
}

void
MarkersReference::getSpeedValues(const SimTK::State &s,
                                 SimTK::Array_<Vec3> &speedValues) const {
    throw Exception("MarkersReference: getSpeedValues not implemented.");
}

void
MarkersReference::getAccelerationValues(const SimTK::State &s,
                                        SimTK::Array_<Vec3> &accValues) const {
    throw Exception("MarkersReference: getAccelerationValues not implemented.");
}

<<<<<<< HEAD
void  MarkersReference::getWeights(const SimTK::State &s,
                                   SimTK::Array_<double> &weights) const {
=======
/** get the weights of the Markers */
void  MarkersReference::getWeights(const SimTK::State &s, SimTK::Array_<double> &weights) const
{
    updateInternalWeights();
>>>>>>> 44d17141
    weights = _weights;
}

void
MarkersReference::setMarkerWeightSet(const Set<MarkerWeight>& markerWeights) {
    upd_marker_weights() = markerWeights;
}

<<<<<<< HEAD
int
MarkersReference::getNumRefs() const {
    return static_cast<int>(_markerTable.getNumColumns());
}

double
MarkersReference::getSamplingFrequency() const {
    if(_markerTable.hasTableMetaDataKey("DataRate")) {
        auto datarate = _markerTable.getTableMetaData<std::string>("DataRate");
        return std::stod(datarate);
    } else
        return SimTK::NaN;
=======
void MarkersReference::setDefaultWeight(double weight)
{
    set_default_weight(weight); 
}

void MarkersReference::updateInternalWeights() const
{
    // if weights are not being changed, do not rebuild list of weights.
    if (isObjectUpToDateWithProperties())
        return;

    // Begin by assigning default weight to each. Markers that do not have a
    // weight specified in the marker_weights property use the default weight.
    _weights.assign(getNumRefs(), get_default_weight());

    // Next fill in the marker weights that were specified in the 
    // marker_weights property 
    int wix = -1;
    int ix = 0;
    // Build flat lists of marker weights in the same order as the marker names
    for (const std::string &name : _markerNames) {
        wix = get_marker_weights().getIndex(name, wix);
        // Associate user weights (as specified in the marker_weights property)
        // with the corresponding marker by order of marker names
        if (wix >= 0)
            _weights[ix++] = get_marker_weights()[wix].getWeight();
    }
>>>>>>> 44d17141
}

} // end of namespace OpenSim<|MERGE_RESOLUTION|>--- conflicted
+++ resolved
@@ -53,7 +53,6 @@
     populateFromMarkerData(markerTable, units.getAbbreviation());
 }
 
-<<<<<<< HEAD
 void MarkersReference::loadMarkersFile(const std::string markerFile,
                                        Units modelUnits) {
     auto fileExt = FileAdapter::findExtension(markerFile);
@@ -71,13 +70,6 @@
             _markerTable = TimeSeriesTable_<SimTK::Vec3>{markerFile};
         }
     }
-=======
-/* load the marker data for this MarkersReference from markerFile  */
-void MarkersReference::loadMarkersFile(const std::string markerFile, Units modelUnits)
-{
-    upd_marker_file() = markerFile;
-    _markerData.reset(new MarkerData(get_marker_file()));
->>>>>>> 44d17141
 
     upd_marker_file() = markerFile;
 
@@ -94,15 +86,7 @@
     else
         thisUnits = Units{Units::Meters};
 
-<<<<<<< HEAD
     double scaleFactor = thisUnits.convertTo(Units{units});
-=======
-/* A convenience method to populate MarkersReference from MarkerData **/
-void MarkersReference::populateFromMarkerData(const MarkerData& aMarkerData)
-{
-    const Array<std::string> &tempNames = aMarkerData.getMarkerNames();
-    int nm = tempNames.getSize();
->>>>>>> 44d17141
 
     OPENSIM_THROW_IF(SimTK::isNaN(scaleFactor),
                      Exception,
@@ -122,33 +106,12 @@
     _markerNames.assign(markerNames.size(), "");
     _weights.assign(markerNames.size(), get_default_weight());
 
-<<<<<<< HEAD
-    int index = 0;
-    // Build flat lists (arrays) of marker names and weights in the same order
-    // as the marker data
     for(unsigned i = 0; i < markerNames.size(); ++i) {
         _markerNames[i] = markerNames[i];
-        index = get_marker_weights().getIndex(markerNames[i], index);
-
-        // Assign user weighting for markers that are user listed in the input
-        // set
-        if(index >= 0)
-            _weights[i] = get_marker_weights()[index].getWeight();
-    }
-
-    if(_markerNames.size() != _weights.size())
-        throw Exception("MarkersReference: Mismatch between the number of "
-                        "marker names and weights. Verify that marker names "
-                        "are unique.");
-=======
-    for (int i = 0; i < nm; i++) {
-        const std::string &name = tempNames[i];
-        _markerNames[i] = name;
     }
 
     // Names must be assigned before weights can be updated
     updateInternalWeights();
->>>>>>> 44d17141
 }
 
 SimTK::Vec2 MarkersReference::getValidTimeRange() const {
@@ -192,15 +155,9 @@
     throw Exception("MarkersReference: getAccelerationValues not implemented.");
 }
 
-<<<<<<< HEAD
-void  MarkersReference::getWeights(const SimTK::State &s,
-                                   SimTK::Array_<double> &weights) const {
-=======
-/** get the weights of the Markers */
-void  MarkersReference::getWeights(const SimTK::State &s, SimTK::Array_<double> &weights) const
-{
+void MarkersReference::getWeights(const SimTK::State &s,
+                                  SimTK::Array_<double> &weights) const {
     updateInternalWeights();
->>>>>>> 44d17141
     weights = _weights;
 }
 
@@ -209,27 +166,13 @@
     upd_marker_weights() = markerWeights;
 }
 
-<<<<<<< HEAD
-int
-MarkersReference::getNumRefs() const {
-    return static_cast<int>(_markerTable.getNumColumns());
-}
-
-double
-MarkersReference::getSamplingFrequency() const {
-    if(_markerTable.hasTableMetaDataKey("DataRate")) {
-        auto datarate = _markerTable.getTableMetaData<std::string>("DataRate");
-        return std::stod(datarate);
-    } else
-        return SimTK::NaN;
-=======
-void MarkersReference::setDefaultWeight(double weight)
-{
-    set_default_weight(weight); 
-}
-
-void MarkersReference::updateInternalWeights() const
-{
+void
+MarkersReference::setDefaultWeight(double weight) {
+    set_default_weight(weight);
+}
+
+void
+MarkersReference::updateInternalWeights() const {
     // if weights are not being changed, do not rebuild list of weights.
     if (isObjectUpToDateWithProperties())
         return;
@@ -238,8 +181,8 @@
     // weight specified in the marker_weights property use the default weight.
     _weights.assign(getNumRefs(), get_default_weight());
 
-    // Next fill in the marker weights that were specified in the 
-    // marker_weights property 
+    // Next fill in the marker weights that were specified in the
+    // marker_weights property
     int wix = -1;
     int ix = 0;
     // Build flat lists of marker weights in the same order as the marker names
@@ -250,7 +193,25 @@
         if (wix >= 0)
             _weights[ix++] = get_marker_weights()[wix].getWeight();
     }
->>>>>>> 44d17141
+}
+
+int
+MarkersReference::getNumRefs() const {
+    return static_cast<int>(_markerTable.getNumColumns());
+}
+
+double
+MarkersReference::getSamplingFrequency() const {
+    if(_markerTable.hasTableMetaDataKey("DataRate")) {
+        auto datarate = _markerTable.getTableMetaData<std::string>("DataRate");
+        return std::stod(datarate);
+    } else
+        return SimTK::NaN;
+}
+
+size_t
+MarkersReference::getNumFrames() const {
+    return _markerTable.getNumRows();
 }
 
 } // end of namespace OpenSim