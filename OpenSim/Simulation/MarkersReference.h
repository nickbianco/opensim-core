#ifndef OPENSIM_MARKERS_REFERENCE_H_
#define OPENSIM_MARKERS_REFERENCE_H_
/* -------------------------------------------------------------------------- *
 *                        OpenSim:  MarkersReference.h                        *
 * -------------------------------------------------------------------------- *
 * The OpenSim API is a toolkit for musculoskeletal modeling and simulation.  *
 * See http://opensim.stanford.edu and the NOTICE file for more information.  *
 * OpenSim is developed at Stanford University and supported by the US        *
 * National Institutes of Health (U54 GM072970, R24 HD065690) and by DARPA    *
 * through the Warrior Web program.                                           *
 *                                                                            *
 * Copyright (c) 2005-2016 Stanford University and the Authors                *
 * Author(s): Ajay Seth                                                       *
 *                                                                            *
 * Licensed under the Apache License, Version 2.0 (the "License"); you may    *
 * not use this file except in compliance with the License. You may obtain a  *
 * copy of the License at http://www.apache.org/licenses/LICENSE-2.0.         *
 *                                                                            *
 * Unless required by applicable law or agreed to in writing, software        *
 * distributed under the License is distributed on an "AS IS" BASIS,          *
 * WITHOUT WARRANTIES OR CONDITIONS OF ANY KIND, either express or implied.   *
 * See the License for the specific language governing permissions and        *
 * limitations under the License.                                             *
 * -------------------------------------------------------------------------- */

#include "Reference.h"
#include <OpenSim/Common/Set.h>
#include "OpenSim/Common/Units.h"
#include "OpenSim/Common/TimeSeriesTable.h"

namespace OpenSim {

class UnsupportedFileType : public Exception {
public:
    UnsupportedFileType(const std::string& file,
                        size_t line,
                        const std::string& func,
                        const std::string& filename,
                        const std::string& msg) :
        Exception{file, line, func} {
        std::string message = msg + "\nFilename : '" + filename + "'";

        addMessage(message);
    }
};

class Units;

class OSIMSIMULATION_API MarkerWeight : public Object {
OpenSim_DECLARE_CONCRETE_OBJECT(MarkerWeight, Object);
private:
    OpenSim_DECLARE_PROPERTY(weight, double, "Marker weight.");

public:
    MarkerWeight() : Object() { constructProperties(); }

    MarkerWeight(std::string name, double weight) : MarkerWeight() {
        setName(name);
        upd_weight() = weight;
    }

    void setWeight(double weight) { upd_weight() = weight; }
    double getWeight() const {return get_weight(); }

private:
    void constructProperties() {
        constructProperty_weight(1.0);
    }

}; // end of MarkerWeight class


//=============================================================================
//=============================================================================
/**
 * Reference values to be achieved for specified Markers that will be used
 * via optimization and/or tracking. Also contains a weighting that identifies
 * the relative importance of achieving one marker's reference relative to
 * another.
 *
 * @author Ajay Seth
 */
class OSIMSIMULATION_API MarkersReference : public Reference_<SimTK::Vec3> {
    OpenSim_DECLARE_CONCRETE_OBJECT(MarkersReference, Reference_<SimTK::Vec3>);
//=============================================================================
// Properties
//=============================================================================
public:
    OpenSim_DECLARE_PROPERTY(marker_file, std::string, 
        "Marker file(e.g. .trc) containing the time history of observations of "
        "marker positions.");

    OpenSim_DECLARE_PROPERTY(marker_weights, Set<MarkerWeight>,
        "Set of marker weights identified by marker name with weight being a "
        "positive scalar.");

    OpenSim_DECLARE_PROPERTY(default_weight, double,
        "Default weight for a marker.");
//=============================================================================
// METHODS
//=============================================================================
public:
    //--------------------------------------------------------------------------
    // CONSTRUCTION
    //--------------------------------------------------------------------------
    MarkersReference();

    /** Convenience load markers from a file */
    MarkersReference(const std::string& markerFileName,
                     Units modelUnits = Units(Units::Meters));
    /** Form a Reference from TimeSeriesTable and corresponding marker weights. 
    The marker weights are used to initialize the weightings of the markers
    provided by the Reference. Marker weights are associated to markers by
    name. The TimeSeriesTable should contain the key 'Units', representing 
    units of the columns, as table metadata. In absence of 'Units' metadata,
    columns are assumed to be of units 'meters'.                              */
    MarkersReference(const TimeSeriesTable_<SimTK::Vec3>& markerData,
                     const Set<MarkerWeight>* markerWeightSet = nullptr,
                     Units units = Units(Units::Meters));

    virtual ~MarkersReference() {}

    /** load the marker data for this MarkersReference from markerFile  */
    void loadMarkersFile(const std::string markerFile,
                         Units modelUnits = Units(Units::Meters));

    //--------------------------------------------------------------------------
    // Reference Interface
    //--------------------------------------------------------------------------
    int getNumRefs() const override;
    /** get the time range for which the MarkersReference values are valid,
        based on the loaded marker data.*/
    SimTK::Vec2 getValidTimeRange() const override;
    /** get the names of the markers serving as references */
    const SimTK::Array_<std::string>& getNames() const override;
    /** get the value of the MarkersReference */
    void getValues(const SimTK::State &s,
        SimTK::Array_<SimTK::Vec3> &values) const override;
    /** get the speed value of the MarkersReference */
    virtual void getSpeedValues(const SimTK::State &s,
        SimTK::Array_<SimTK::Vec3> &speedValues) const;
    /** get the acceleration value of the MarkersReference */
    virtual void getAccelerationValues(const SimTK::State &s,
        SimTK::Array_<SimTK::Vec3> &accValues) const;
    /** get the weighting (importance) of meeting this MarkersReference in the
        same order as names*/
    void getWeights(const SimTK::State &s,
                    SimTK::Array_<double> &weights) const override;

    //--------------------------------------------------------------------------
    // Convenience Access
    //--------------------------------------------------------------------------
    double getSamplingFrequency() const;
    Set<MarkerWeight> &updMarkerWeightSet() {return upd_marker_weights(); }
    /** %Set the marker weights from a set of MarkerWeights. As of OpenSim 4.0
        the input set is const and a copy of the Set is used internally. 
        Therefore, subsequent changes to the Set of MarkerWeights will have
        no effect on the marker weights associated with this Reference. */
    void setMarkerWeightSet(const Set<MarkerWeight>& markerWeights);
    void setDefaultWeight(double weight);

private:
    void constructProperties();
<<<<<<< HEAD
    void
    populateFromMarkerData(const TimeSeriesTable_<SimTK::Vec3>& markerData,
                           const std::string& units);
=======
    void populateFromMarkerData(const MarkerData& markerData);
    void updateInternalWeights() const;
>>>>>>> 44d17141

    TimeSeriesTable_<SimTK::Vec3> _markerTable;
    // marker names inside the marker data
    SimTK::Array_<std::string> _markerNames;
<<<<<<< HEAD
    //    TimeSeriesTable_<SimTK::Vec3> _markerTable;
    // List of weights guaranteed to be in the same order as marker names.
    SimTK::Array_<double> _weights;
=======
    // corresponding list of weights guaranteed to be in the same order as names above
    mutable SimTK::Array_<double> _weights;

>>>>>>> 44d17141
//=============================================================================
};  // END of class MarkersReference
//=============================================================================
} // namespace

#endif // OPENSIM_MARKERS_REFERENCE_H_<|MERGE_RESOLUTION|>--- conflicted
+++ resolved
@@ -158,30 +158,21 @@
         no effect on the marker weights associated with this Reference. */
     void setMarkerWeightSet(const Set<MarkerWeight>& markerWeights);
     void setDefaultWeight(double weight);
+    size_t getNumFrames() const;
 
 private:
     void constructProperties();
-<<<<<<< HEAD
     void
     populateFromMarkerData(const TimeSeriesTable_<SimTK::Vec3>& markerData,
                            const std::string& units);
-=======
-    void populateFromMarkerData(const MarkerData& markerData);
     void updateInternalWeights() const;
->>>>>>> 44d17141
 
     TimeSeriesTable_<SimTK::Vec3> _markerTable;
     // marker names inside the marker data
     SimTK::Array_<std::string> _markerNames;
-<<<<<<< HEAD
     //    TimeSeriesTable_<SimTK::Vec3> _markerTable;
     // List of weights guaranteed to be in the same order as marker names.
-    SimTK::Array_<double> _weights;
-=======
-    // corresponding list of weights guaranteed to be in the same order as names above
     mutable SimTK::Array_<double> _weights;
-
->>>>>>> 44d17141
 //=============================================================================
 };  // END of class MarkersReference
 //=============================================================================
