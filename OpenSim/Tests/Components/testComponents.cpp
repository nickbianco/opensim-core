/* -------------------------------------------------------------------------- *
 *                    OpenSim:  testComponents.cpp                            *
 * -------------------------------------------------------------------------- *
 * The OpenSim API is a toolkit for musculoskeletal modeling and simulation.  *
 * See http://opensim.stanford.edu and the NOTICE file for more information.  *
 * OpenSim is developed at Stanford University and supported by the US        *
 * National Institutes of Health (U54 GM072970, R24 HD065690) and by DARPA    *
 * through the Warrior Web program.                                           *
 *                                                                            *
 * Copyright (c) 2005-2014 Stanford University and the Authors                *
 * Author(s): Chris Dembia, Ajay Seth                                         *
 *                                                                            *
 * Licensed under the Apache License, Version 2.0 (the "License"); you may    *
 * not use this file except in compliance with the License. You may obtain a  *
 * copy of the License at http://www.apache.org/licenses/LICENSE-2.0.         *
 *                                                                            *
 * Unless required by applicable law or agreed to in writing, software        *
 * distributed under the License is distributed on an "AS IS" BASIS,          *
 * WITHOUT WARRANTIES OR CONDITIONS OF ANY KIND, either express or implied.   *
 * See the License for the specific language governing permissions and        *
 * limitations under the License.                                             *
 * -------------------------------------------------------------------------- */

#include <stdint.h>
#include <OpenSim/OpenSim.h>
#include <OpenSim/Auxiliary/auxiliaryTestFunctions.h>
#include <OpenSim/Auxiliary/getRSS.h>
#include <OpenSim/Simulation/Model/Station.h>

using namespace OpenSim;
using namespace std;

static Model dummyModel;
const double acceptableMemoryLeakPercent = 2.0;
const bool reportAllMemoryLeaks = true;


void testComponent(const Component& instanceToTest);

void addObjectAsComponentToModel(Object* instance, Model& model);

int main()
{
<<<<<<< HEAD
	
    // Do not delete this line. It is used to allow users to optionally pass in their own model.
    dummyModel.setName("dummyModel");
	Model groundModel;
    FixedFrame* fFrame = new FixedFrame();
	fFrame->setName("fixed_frame");
    fFrame->setParentFrame(groundModel.getGroundBody());
    groundModel.addFrame(fFrame);
	groundModel.print("fixed_frame_model.xml");
	testModelComponent(*fFrame, false, groundModel);

	Station myStation;
	myStation.set_location(SimTK::Vec3(1., 2., 3.));
	myStation.updConnector<Frame>("reference_frame").set_connected_to_name("ground");
	testModelComponent(myStation, false, groundModel);
    // Add a line here for each model component that we want to test.
    testModelComponent(ClutchedPathSpring());
    testModelComponent(Thelen2003Muscle(), false);
    testModelComponent(Millard2012EquilibriumMuscle(), false);
    //testModelComponent(Millard2012AccelerationMuscle(), false);
    // TODO randomized properties out of range; throws exception.
    // TODO testModelComponent(PathActuator());
	

    {
        ContactSphere contactSphere; contactSphere.set_body_name("ground");
        testModelComponent(contactSphere);
    }
    /*
    //TODO memory leak with initSystem.
        Body* body1 = new Body(); body1->setName("body1"); body1->setMass(1.0);
        PinJoint pinJoint;
        pinJoint.updConnector<Body>("parent_body").
            set_connected_to_name("ground");
        pinJoint.updConnector<Body>("child_body").
            set_connected_to_name("body1");
        //TODO Model model; model.addBody(body1);
        Model model("gait10dof18musc_subject01.osim"); model.addBody(body1);
		
        testModelComponent(pinJoint, true, model);
    */

    testModelComponent(Bhargava2004MuscleMetabolicsProbe());
    testModelComponent(Umberger2010MuscleMetabolicsProbe());
}
=======
    SimTK::Array_<std::string> failures;

    // get all registered Components
    SimTK::Array_<Component*> availableComponents;

    // starting with type Body
    ArrayPtrs<Body> availableBodies;
    Object::getRegisteredObjectsOfGivenType(availableBodies);
    availableComponents.push_back(availableBodies[0]);

    // then type Joint
    ArrayPtrs<Joint> availableJoints;
    Object::getRegisteredObjectsOfGivenType(availableJoints);
    for (int i = 0; i < availableJoints.size(); ++i) {
        availableComponents.push_back(availableJoints[i]);
    }
>>>>>>> efe855cd

    // continue with Constraint, Actuator, Frame, ...

    //Example of an updated force that passes
    ArrayPtrs<PointToPointSpring> availablePointToPointSpring;
    Object::getRegisteredObjectsOfGivenType(availablePointToPointSpring);
    availableComponents.push_back(availablePointToPointSpring[0]);

    for (unsigned int i = 0; i < availableComponents.size(); i++) {
        try {
            testComponent(*availableComponents[i]);
        }
        catch (const std::exception& e) {
            cout << "*******************************************************\n";
            cout<< "FAILURE: " << availableComponents[i]->getConcreteClassName() << endl;
            cout<< e.what() << endl;
            failures.push_back(availableComponents[i]->getConcreteClassName());
        }
    }
    
    if (!failures.empty()) {
        cout << "*******************************************************\n";
        cout << "Done, with failure(s): " << failures << endl;
        cout << failures.size() << "/" << availableComponents.size() 
            << " components failed test." << endl;
        cout << 100 * (availableComponents.size() - failures.size()) / availableComponents.size()
            << "% components passed." << endl;
        cout << "*******************************************************\n" << endl;
        return 1;
    }
    cout << "\ntestComponents PASSED. " << availableComponents.size() 
        << " components were tested." << endl;
}


//template <typename T>
void testComponent(const Component& instanceToTest)
{
    // Empty model used to serve as the aggregate Component
    Model model;

    // Make a copy so that we can modify the instance.
    Component* instance = instanceToTest.clone();
    const string& className = instance->getConcreteClassName();

    cout << "\n**********************************************************\n";
    cout << "* Testing " << className << endl;
    cout << "**********************************************************" << endl;

    // 1. Set properties to random values.
    // -----------------------------------
    cout << "Randomizing the component's properties." << endl;
    randomize(instance); 

    // 2. Ensure that cloning produces an exact copy.
    // ----------------------------------------------
    // This will find missing calls to copyProperty_<name>().
    cout << "Cloning the component." << endl;
    Component* copyInstance = instance->clone();
    if (!(*copyInstance == *instance))
    {
        cout << "XML serialization for the first instance:" << endl;
        cout << instance->dump() << endl;
        cout << "XML serialization for the clone:" << endl;
        cout << copyInstance->dump() << endl;
        throw Exception(
                "testComponents: for " + className +
                ", clone() did not produce an identical object.",
                __FILE__, __LINE__);
    }
    // TODO should try to delete even if exception is thrown.
    delete copyInstance;
    
    // 3. Serialize and de-serialize.
    // ------------------------------
    // This will find issues with serialization.
    cout << "Serializing and deserializing component." << endl;
    string serializationFilename =
        "testing_serialization_" + className + ".xml";
    instance->print(serializationFilename);
    Object* deserializedInstance =
        static_cast<Object*>(Object::makeObjectFromFile(serializationFilename));
    if (!(*deserializedInstance == *instance))
    {
        cout << "XML for serialized instance:" << endl;
        instance->dump();
        cout << "XML for seriaization of deseralized instance:" <<
            endl;
        deserializedInstance->dump();
        throw Exception(
                "testComponents: for " + className +
                ", deserialization did not produce an identical object.",
                __FILE__, __LINE__);
    }
    // TODO should try to delete even if exception is thrown.
    delete deserializedInstance;

    // 4. Set up the aggregate component.
    // -------------------------------------------------------------------
    cout << "Set up aggregate component." << endl;
    if (model.getName() == "dummyModel")
    {
        // User did not provide a model; create a fresh model.
        model = Model();
    }

    // 5. Add this component to an aggregate component.
    // ------------------------------------------------
    addObjectAsComponentToModel(instance, model);

    // 6. Connect up the aggregate; check that connections are correct.
    // ----------------------------------------------------------------
    // First make sure Connectors are satisfied.
    int nc = instance->getNumConnectors();
    for (int i = 0; i < nc; ++i){
        AbstractConnector& connector = instance->updConnector(i);
        cout << "Connector '" << connector.getName() << "' has dependency on: "
            << connector.getConnectedToTypeName() << endl;
        Object* dependency =
            Object::newInstanceOfType(connector.getConnectedToTypeName());
        
        //give it some random values including a name
        randomize(dependency);
        connector.set_connected_to_name(dependency->getName());

        // add the dependency 
        addObjectAsComponentToModel(dependency, model);
    }

    // This method calls connect().
    cout << "Call Model::setup()." << endl;
    try{
        model.setup();
    }
    catch (const std::exception &x) {
        cout << "testComponents::" << className << " unable to connect to model:" << endl;
        cout << " '" << x.what() << "'" <<endl;
        cout << "Error is likely due to " << className;
        cout << " having structural dependencies that are not specified as Connectors.";
        cout << endl;
    }

    // 7. Build the system.
    // --------------------
    SimTK::State initState;
    try{
        initState = model.initSystem();
    }
    catch (const std::exception &x) {
        cout << "testComponents::" << className << " unable to initialize the system:" << endl;
        cout << " '" << x.what() << "'" << endl;
        cout << "Skipping ... " << endl;
    }

    // Outputs.
    // --------
    cout << "Invoking Output's." << endl;
    for (auto it = instance->getOutputsBegin();
            it != instance->getOutputsEnd(); ++it)
    {
        const std::string thisName = it->first;
        const AbstractOutput* thisOutput = it->second.get();

        cout << "Testing Output " << thisName << ", dependent on " <<
            thisOutput->getDependsOnStage().getName() << endl;

        // Start fresh.
        SimTK::State state(initState);

        // 8. Check that each output throws an exception if we're below its
        // dependsOnStage. Model::initSystem() gives us a state that is already
        // realized to Model.
        if (thisOutput->getDependsOnStage() > SimTK::Stage::Model)
        {
            model.getSystem().realize(state,
                    thisOutput->getDependsOnStage().prev());
            ASSERT_THROW(Exception,
                    thisOutput->getValueAsString(state);
            );
        }

        // 9. Now realize to the dependsOnStage.
        // Doesn't matter what the value is; just want to make sure the output
        // is wired.
        model.getSystem().realize(state, thisOutput->getDependsOnStage());
        cout << "Component " << className <<", output " <<thisName << ": " <<
            thisOutput->getValueAsString(state) << endl;
    }

    // 10. Test for memory leaks by copying and deleting.
    // --------------------------------------------------
    const long double leakTol = 0.1; //percent

    cout << "Testing for memory leaks from copying." << endl;
    {
        unsigned int nCopies = 100;
        const size_t initMemory = getCurrentRSS();
        for (unsigned int ileak = 0; ileak < nCopies; ++ileak)
        {
            Component* copy = instance->clone();
            delete copy;
        }
        const int64_t increaseInMemory = getCurrentRSS() - initMemory;
        const long double leakPercent = (100.0*increaseInMemory/initMemory)/nCopies;

        stringstream msg;
        msg << className << ".clone() increased memory use by "
            << setprecision(3) << leakPercent << "%";

        ASSERT(leakPercent < leakTol, __FILE__, __LINE__,
            msg.str() + "excceeds tolerance (" + to_string(leakTol) + ").\n"
            "Initial memory: " +
            to_string(initMemory / 1024) + "KB increaseed by " +
            to_string(increaseInMemory / 1024) + "KB over " + to_string(nCopies) +
            " iterations = " + to_string(leakPercent) + "%.\n"); // << endl;

        if (reportAllMemoryLeaks && increaseInMemory>0)
            cout << msg.str()  << endl;
    }

    // 11. Test that repeated calls to initSystem do not change test results,
    // and that memory does not leak.
    // ------------------------------------------------------------------------
    cout << "Testing for memory leaks from initSystem." << endl;
    {
        unsigned int nLoops = 100;
        SimTK::State& finalInitState(initState);
        const size_t initMemory = getCurrentRSS();
        for (unsigned int ileak = 0; ileak < nLoops; ++ileak)
        {
            finalInitState = model.initSystem();
        }
        const int64_t increaseInMemory = getCurrentRSS() - initMemory;
        const long double leakPercent = (100.0*increaseInMemory/initMemory)/nLoops;

        ASSERT_EQUAL(0.0,
                (finalInitState.getY() - initState.getY()).norm(),
                1e-7, __FILE__, __LINE__, "testComponents: " + 
                instanceToTest.getConcreteClassName() + " initial state " +
                "differs after repeated calls to initSystem().");

        stringstream msg;
        msg << className << ".initSystem() increased memory use by "
            << setprecision(3) << leakPercent << "%.";

        ASSERT(leakPercent < leakTol, __FILE__, __LINE__,
            msg.str() + "\nExcceeds tolerance of " + to_string(leakTol) + "%.\n" 
            + "Initial memory: " +
            to_string(initMemory / 1024) + "KB increased by " +
            to_string(increaseInMemory / 1024) + "KB over " + to_string(nLoops) +
            " iterations = " + to_string(leakPercent) + "%.\n"); // << endl;

        if (reportAllMemoryLeaks && increaseInMemory>0)
            cout << msg.str() << endl;
    }
}

void addObjectAsComponentToModel(Object* instance, Model& model)
{
    const string& className = instance->getConcreteClassName();

    cout << "Adding " << className << " to the model." << endl;
    if (Object::isObjectTypeDerivedFrom< Analysis >(className))
        model.addAnalysis(dynamic_cast<Analysis*>(instance));
    else if (Object::isObjectTypeDerivedFrom< Body >(className))
        model.addBody(dynamic_cast<Body*>(instance));
    else if (Object::isObjectTypeDerivedFrom< Constraint >(className))
        model.addConstraint(dynamic_cast<Constraint*>(instance));
    else if (Object::isObjectTypeDerivedFrom< ContactGeometry >(className))
        model.addContactGeometry(dynamic_cast<ContactGeometry*>(instance));
    else if (Object::isObjectTypeDerivedFrom< Controller >(className))
        model.addController(dynamic_cast<Controller*>(instance));
    else if (Object::isObjectTypeDerivedFrom< Force >(className))
        model.addForce(dynamic_cast<Force*>(instance));
    else if (Object::isObjectTypeDerivedFrom< Probe >(className))
        model.addProbe(dynamic_cast<Probe*>(instance));
    else if (Object::isObjectTypeDerivedFrom< Joint >(className))
        model.addJoint(dynamic_cast<Joint*>(instance));
    else if (Object::isObjectTypeDerivedFrom< ModelComponent >(className))
        model.addModelComponent(dynamic_cast<ModelComponent*>(instance));
    else
    {
        throw Exception(className + " is not a ModelComponent.",
            __FILE__, __LINE__);
    }
}<|MERGE_RESOLUTION|>--- conflicted
+++ resolved
@@ -25,7 +25,6 @@
 #include <OpenSim/OpenSim.h>
 #include <OpenSim/Auxiliary/auxiliaryTestFunctions.h>
 #include <OpenSim/Auxiliary/getRSS.h>
-#include <OpenSim/Simulation/Model/Station.h>
 
 using namespace OpenSim;
 using namespace std;
@@ -41,53 +40,6 @@
 
 int main()
 {
-<<<<<<< HEAD
-	
-    // Do not delete this line. It is used to allow users to optionally pass in their own model.
-    dummyModel.setName("dummyModel");
-	Model groundModel;
-    FixedFrame* fFrame = new FixedFrame();
-	fFrame->setName("fixed_frame");
-    fFrame->setParentFrame(groundModel.getGroundBody());
-    groundModel.addFrame(fFrame);
-	groundModel.print("fixed_frame_model.xml");
-	testModelComponent(*fFrame, false, groundModel);
-
-	Station myStation;
-	myStation.set_location(SimTK::Vec3(1., 2., 3.));
-	myStation.updConnector<Frame>("reference_frame").set_connected_to_name("ground");
-	testModelComponent(myStation, false, groundModel);
-    // Add a line here for each model component that we want to test.
-    testModelComponent(ClutchedPathSpring());
-    testModelComponent(Thelen2003Muscle(), false);
-    testModelComponent(Millard2012EquilibriumMuscle(), false);
-    //testModelComponent(Millard2012AccelerationMuscle(), false);
-    // TODO randomized properties out of range; throws exception.
-    // TODO testModelComponent(PathActuator());
-	
-
-    {
-        ContactSphere contactSphere; contactSphere.set_body_name("ground");
-        testModelComponent(contactSphere);
-    }
-    /*
-    //TODO memory leak with initSystem.
-        Body* body1 = new Body(); body1->setName("body1"); body1->setMass(1.0);
-        PinJoint pinJoint;
-        pinJoint.updConnector<Body>("parent_body").
-            set_connected_to_name("ground");
-        pinJoint.updConnector<Body>("child_body").
-            set_connected_to_name("body1");
-        //TODO Model model; model.addBody(body1);
-        Model model("gait10dof18musc_subject01.osim"); model.addBody(body1);
-		
-        testModelComponent(pinJoint, true, model);
-    */
-
-    testModelComponent(Bhargava2004MuscleMetabolicsProbe());
-    testModelComponent(Umberger2010MuscleMetabolicsProbe());
-}
-=======
     SimTK::Array_<std::string> failures;
 
     // get all registered Components
@@ -104,7 +56,6 @@
     for (int i = 0; i < availableJoints.size(); ++i) {
         availableComponents.push_back(availableJoints[i]);
     }
->>>>>>> efe855cd
 
     // continue with Constraint, Actuator, Frame, ...
 
