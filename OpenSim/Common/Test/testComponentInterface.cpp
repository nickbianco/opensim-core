--- conflicted
+++ resolved
@@ -726,7 +726,6 @@
         "Number of cols in Reporter results not equal to size of Output'Qs' size.");
 
     // Check the result of the integration on our state variables.
-    std::cout << "DEBUG " <<  bar.getOutputValue<double>(s, "fiberLength") << std::endl;
     ASSERT_EQUAL(3.5, bar.getOutputValue<double>(s, "fiberLength"), 1e-10);
     ASSERT_EQUAL(1.5, bar.getOutputValue<double>(s, "activation"), 1e-10);
 
@@ -1087,9 +1086,6 @@
         SimTK_SUBTEST(testListInputs);
         SimTK_SUBTEST(testListConnectors);
         SimTK_SUBTEST(testComponentPathNames);
-<<<<<<< HEAD
         SimTK_SUBTEST(testInputConnecteeNames);
-=======
->>>>>>> 3bad914c
     SimTK_END_TEST();
 }
