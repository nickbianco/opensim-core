--- conflicted
+++ resolved
@@ -64,11 +64,7 @@
 // 30514 for removing "reverse" property from Joint
 // 30515 for WrapObject color, display_preference, VisibleObject -> Appearance
 // 30516 for GeometryPath default_color -> Appearance
-<<<<<<< HEAD
-// 30517 for removal of _connectee_name suffix from XML markup for socket, input
-=======
-// 30517 for removal of _connectee_name suffix to shorten XML markup for Socket
->>>>>>> 0500e500
+// 30517 for removal of _connectee_name suffix to shorten XML for socket, input
 const int XMLDocument::LatestVersion = 30517;
 //=============================================================================
 // DESTRUCTOR AND CONSTRUCTOR(S)
