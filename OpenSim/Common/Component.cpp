--- conflicted
+++ resolved
@@ -180,12 +180,6 @@
         try{
             const std::string& compName = connector.get_connectee_name();
             std::string::size_type front = compName.find("/");
-<<<<<<< HEAD
-            if (front != 0) { // local or globally unique name
-                const Component* comp = findComponent(compName);
-                if (comp) {
-                    connector.connect(*comp);
-=======
             if (front != 0) { // local (not path qualified) name
                 // A local Component is considered: 
                 // (1) one of this component's children 
@@ -201,7 +195,6 @@
                     catch (const std::exception& ex) {
                         std::cout << ex.what() << "\nContinue to find ..." <<std::endl;
                     }
->>>>>>> fa6e48e0
                 }
             }
             if(!connector.isConnected()) {
@@ -219,6 +212,7 @@
 
     // Allow derived Components to handle/check their connections
     extendConnect(root);
+
     componentsConnect(root);
 
     // Forming connections changes the Connector which is a property
@@ -1061,11 +1055,7 @@
 
 const SimTK::MultibodySystem& Component::getSystem() const
 {
-<<<<<<< HEAD
-    if (_system.empty()){
-=======
     if (!hasSystem()){
->>>>>>> fa6e48e0
         std::string msg = getConcreteClassName()+"::getSystem() ";
         msg += getName() + " has no reference to a System.\n";
         msg += "Make sure you added the Component to the Model and ";
