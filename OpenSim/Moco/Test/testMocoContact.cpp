--- conflicted
+++ resolved
@@ -641,10 +641,11 @@
             0.5);
 }
 
-<<<<<<< HEAD
+
 TEST_CASE("testMeyerFregly2016ForceValues", "[casadi]") {
     testKnownKinematics();
-=======
+}
+
 // This is a round-trip test. First, use createExternalLoadsTableForGait() to 
 // create a table of external loads based on a simulation with foot-ground 
 // contact force elements. Then, use the external loads to apply forces to the 
@@ -741,5 +742,4 @@
         CAPTURE(error);
         CHECK_THAT(error.norm(), Catch::Matchers::WithinAbs(0, 1e-8));
     }
->>>>>>> 37e40e1d
 }