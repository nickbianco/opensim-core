/* -------------------------------------------------------------------------- *
 * OpenSim Moco: RegisterTypes_osimMoco.cpp                                   *
 * -------------------------------------------------------------------------- *
 * Copyright (c) 2017 Stanford University and the Authors                     *
 *                                                                            *
 * Author(s): Christopher Dembia                                              *
 *                                                                            *
 * Licensed under the Apache License, Version 2.0 (the "License"); you may    *
 * not use this file except in compliance with the License. You may obtain a  *
 * copy of the License at http://www.apache.org/licenses/LICENSE-2.0          *
 *                                                                            *
 * Unless required by applicable law or agreed to in writing, software        *
 * distributed under the License is distributed on an "AS IS" BASIS,          *
 * WITHOUT WARRANTIES OR CONDITIONS OF ANY KIND, either express or implied.   *
 * See the License for the specific language governing permissions and        *
 * limitations under the License.                                             *
 * -------------------------------------------------------------------------- */
#include "RegisterTypes_osimMoco.h"

#include "Components/AccelerationMotion.h"
#include "Components/ControlDistributor.h"
#include "Components/DiscreteForces.h"
#include "Components/StationPlaneContactForce.h"
#include "MocoBounds.h"
#include "MocoCasADiSolver/MocoCasADiSolver.h"
#include "MocoControlBoundConstraint.h"
<<<<<<< HEAD
#include "MocoOutputBoundConstraint.h"
=======
#include "MocoStateBoundConstraint.h"
>>>>>>> 8b7acc3d
#include "MocoFrameDistanceConstraint.h"
#include "MocoGoal/MocoAccelerationTrackingGoal.h"
#include "MocoGoal/MocoAngularVelocityTrackingGoal.h"
#include "MocoGoal/MocoContactImpulseTrackingGoal.h"
#include "MocoGoal/MocoContactTrackingGoal.h"
#include "MocoGoal/MocoControlGoal.h"
#include "MocoGoal/MocoControlTrackingGoal.h"
#include "MocoGoal/MocoGoal.h"
#include "MocoGoal/MocoInitialActivationGoal.h"
#include "MocoGoal/MocoInitialForceEquilibriumDGFGoal.h"
#include "MocoGoal/MocoInitialVelocityEquilibriumDGFGoal.h"
#include "MocoGoal/MocoJointReactionGoal.h"
#include "MocoGoal/MocoMarkerFinalGoal.h"
#include "MocoGoal/MocoMarkerTrackingGoal.h"
#include "MocoGoal/MocoOrientationTrackingGoal.h"
#include "MocoGoal/MocoOutputGoal.h"
#include "MocoGoal/MocoPeriodicityGoal.h"
#include "MocoGoal/MocoStateTrackingGoal.h"
#include "MocoGoal/MocoStepLengthAsymmetryGoal.h"
#include "MocoGoal/MocoStepTimeAsymmetryGoal.h"
#include "MocoGoal/MocoSumSquaredStateGoal.h"
#include "MocoGoal/MocoTranslationTrackingGoal.h"
#include "MocoGoal/MocoGeneralizedForceTrackingGoal.h"
#include "MocoInverse.h"
#include "MocoParameter.h"
#include "MocoProblem.h"
#include "MocoScaleFactor.h"
#include "MocoStudy.h"
#include "MocoTrack.h"
#include "MocoTropterSolver.h"
#include "MocoWeightSet.h"
#include "ModelOperatorsDGF.h"
#include <exception>
#include <iostream>

using namespace OpenSim;

static osimMocoInstantiator instantiator;

OSIMMOCO_API void RegisterTypes_osimMoco() {
    try {
        Object::registerType(MocoFinalTimeGoal());
        Object::registerType(MocoAverageSpeedGoal());
        Object::registerType(MocoWeight());
        Object::registerType(MocoWeightSet());
        Object::registerType(MocoStateTrackingGoal());
        Object::registerType(MocoMarkerTrackingGoal());
        Object::registerType(MocoMarkerFinalGoal());
        Object::registerType(MocoContactTrackingGoal());
        Object::registerType(MocoContactTrackingGoalGroup());
        Object::registerType(MocoContactImpulseTrackingGoal());
        Object::registerType(MocoContactImpulseTrackingGoalGroup());
        Object::registerType(MocoControlGoal());
        Object::registerType(MocoSumSquaredStateGoal());
        Object::registerType(MocoControlTrackingGoal());
        Object::registerType(MocoInitialActivationGoal());
        Object::registerType(MocoInitialVelocityEquilibriumDGFGoal());
        Object::registerType(MocoInitialForceEquilibriumDGFGoal());
        Object::registerType(MocoJointReactionGoal());
        Object::registerType(MocoOrientationTrackingGoal());
        Object::registerType(MocoTranslationTrackingGoal());
        Object::registerType(MocoAngularVelocityTrackingGoal());
        Object::registerType(MocoAccelerationTrackingGoal());
        Object::registerType(MocoPeriodicityGoalPair());
        Object::registerType(MocoPeriodicityGoal());
        Object::registerType(MocoOutputGoal());
        Object::registerType(MocoInitialOutputGoal());
        Object::registerType(MocoFinalOutputGoal());
        Object::registerType(MocoStepTimeAsymmetryGoal());
        Object::registerType(MocoStepLengthAsymmetryGoal());
        Object::registerType(MocoGeneralizedForceTrackingGoal());
        Object::registerType(MocoBounds());
        Object::registerType(MocoInitialBounds());
        Object::registerType(MocoFinalBounds());
        Object::registerType(MocoVariableInfo());
        Object::registerType(MocoScaleFactor());
        Object::registerType(MocoParameter());
        Object::registerType(MocoPhase());
        Object::registerType(MocoProblem());
        Object::registerType(MocoStudy());

        Object::registerType(MocoInverse());
        Object::registerType(MocoTrack());

        Object::registerType(MocoTropterSolver());

        Object::registerType(MocoControlBoundConstraint());
<<<<<<< HEAD
        Object::registerType(MocoOutputBoundConstraint());
=======
        Object::registerType(MocoStateBoundConstraint());
>>>>>>> 8b7acc3d
        Object::registerType(MocoFrameDistanceConstraint());
        Object::registerType(MocoFrameDistanceConstraintPair());

        Object::registerType(MocoCasADiSolver());

        Object::registerType(ModOpReplaceMusclesWithDeGrooteFregly2016());
        Object::registerType(ModOpTendonComplianceDynamicsModeDGF());
        Object::registerType(ModOpIgnorePassiveFiberForcesDGF());
        Object::registerType(ModOpScaleActiveFiberForceCurveWidthDGF());

        Object::registerType(AckermannVanDenBogert2010Force());
        Object::registerType(MeyerFregly2016Force());
        Object::registerType(EspositoMiller2018Force());

        Object::registerType(DiscreteForces());
        Object::registerType(AccelerationMotion());
        Object::registerType(ControlDistributor());

    } catch (const std::exception& e) {
        std::cerr << "ERROR during osimMoco Object registration:\n"
                  << e.what() << std::endl;
    }
}

osimMocoInstantiator::osimMocoInstantiator() { registerDllClasses(); }

void osimMocoInstantiator::registerDllClasses() { RegisterTypes_osimMoco(); }<|MERGE_RESOLUTION|>--- conflicted
+++ resolved
@@ -24,11 +24,8 @@
 #include "MocoBounds.h"
 #include "MocoCasADiSolver/MocoCasADiSolver.h"
 #include "MocoControlBoundConstraint.h"
-<<<<<<< HEAD
 #include "MocoOutputBoundConstraint.h"
-=======
 #include "MocoStateBoundConstraint.h"
->>>>>>> 8b7acc3d
 #include "MocoFrameDistanceConstraint.h"
 #include "MocoGoal/MocoAccelerationTrackingGoal.h"
 #include "MocoGoal/MocoAngularVelocityTrackingGoal.h"
@@ -116,11 +113,8 @@
         Object::registerType(MocoTropterSolver());
 
         Object::registerType(MocoControlBoundConstraint());
-<<<<<<< HEAD
         Object::registerType(MocoOutputBoundConstraint());
-=======
         Object::registerType(MocoStateBoundConstraint());
->>>>>>> 8b7acc3d
         Object::registerType(MocoFrameDistanceConstraint());
         Object::registerType(MocoFrameDistanceConstraintPair());
 
