--- conflicted
+++ resolved
@@ -26,11 +26,7 @@
     - if: type != cron
       os: osx
       compiler: clang
-<<<<<<< HEAD
-      env: BTYPE=RelWithDebInfo WRAP=on  DOXY=on  NPROC=2 DEPLOY=yes
-=======
-      env: BTYPE=Release WRAP=off DOXY=off NPROC=3 DEPLOY=yes
->>>>>>> c568adb7
+      env: BTYPE=Release WRAP=on  DOXY=on  NPROC=2 DEPLOY=yes
       
 branches:
   except:
