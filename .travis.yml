# This script is used by the Travis-CI (continuous integration) testing
# service to run opensim-core's tests with every GitHub push or pull-request.
# To learn about this file, go to http://docs.travis-ci.com/user/languages/c/
language: cpp

# Use container-based infrastructure to allow caching (for ccache).
sudo: false
    
matrix:
  include:
    - os: linux
      compiler: clang
<<<<<<< HEAD
      env: BTYPE=RelWithDebInfo WRAP=on NPROC=1
    - os: linux
      compiler: gcc
      env: BTYPE=RelWithDebInfo WRAP=off NPROC=3
    - os: linux
      compiler: clang
      env: BTYPE=Debug WRAP=off NPROC=3
    - os: osx
      compiler: clang
      env: BTYPE=RelWithDebInfo WRAP=off NPROC=3
=======
      env: BUILD_WRAPPING=on NPROC=1 BUILD_DOXYGEN=on
    - os: linux
      compiler: gcc
      env: BUILD_WRAPPING=off NPROC=3 BUILD_DOXYGEN=off
    - os: osx
      compiler: clang
      env: BUILD_WRAPPING=off NPROC=3 BUILD_DOXYGEN=off
>>>>>>> 16ed6e04

env:
  global:
    # The python tests look for OPENSIM_HOME.
    - OPENSIM_HOME=~/opensim-install
    - SWIG_VER=2.0.10
    - USE_CCACHE=1
    - CCACHE_COMPRESS=1
    # for Clang to work with ccache.
    - CCACHE_CPP2=1

cache:
  - directories: $HOME/.ccache

addons:
  # Dependencies on linux.
  apt:
    sources:
      # For gcc >= 4.8
      - ubuntu-toolchain-r-test
      # For cmake >= 2.8.8 (for CMakePackageConfigHelpers)
      - kubuntu-backports
    packages:
      - cmake
      # For Simbody.
      - liblapack-dev
      # C++11 on Ubuntu. Update to gcc 4.8, which provides full C++11 support.  We
      # use this script because if building Simbody with C++11, we need gcc-4.8,
      # and the Travis Ubuntu 12.04 machines have an older version of gcc. Even if
      # building with Clang, we need the newer libstdc++ that we get by updating to
      # gcc-4.8.  See https://github.com/travis-ci/travis-ci/issues/979.
      - g++-4.8
      # In case someone wants to check for memory leaks.
      - valgrind
      # To build doxygen documentation.
      - doxygen
      # To run the python tests.
      - python-nose

before_install:

  ## Set up environment variables.
  # Only if compiling with gcc, update environment variables
  # to use the new gcc.
  - if [ "$CXX" = "g++" ]; then export CXX="g++-4.8" CC="gcc-4.8"; fi

  ## Set up ccache.
  # Lots of this is borrowed from https://github.com/weitjong/Urho3D/blob/master/.travis.yml.
  # Put /usr/lib/ccache on the path.
  - export PATH=$(whereis -b ccache |grep -o '\S*lib\S*'):$PATH
  # For some reason the Travis CI clang compiler toolchain installation does not
  # have a symlink in the ccache symlinks directory, so workaround it
  - ln -s $(which ccache) $HOME/clang && ln -s $(which ccache) $HOME/clang++ && export PATH=$HOME:$PATH
  # Without the following lines, ccache causes clang to not print in color.
  - if [ "$CC" == "clang" ]; then export CC="clang -fcolor-diagnostics"; fi;
  - if [ "$CXX" == "clang++" ]; then export CX="clang++ -fcolor-diagnostics"; fi;

  ## Install Simbody.
  # Clone Simbody into the Simbody directory. Don't need its history, and
  # only need the master branch.
  - git clone https://github.com/simbody/simbody.git ~/simbody-source --depth 1 --branch master
  - cd ~/simbody-source
  # Configure Simbody. No matter how we're compiling OpenSim,
  # compile Simbody with clang for a faster build (allows us to use 8 procs).
  - cmake . -DBUILD_VISUALIZER=off -DBUILD_EXAMPLES=off -DCMAKE_INSTALL_PREFIX=~/simbody-install -DCMAKE_C_COMPILER=clang -DCMAKE_CXX_COMPILER=clang++ -DCMAKE_BUILD_TYPE=$BTYPE
  # Build Simbody.
  - make -j8
  # Test Simbody.
  - ctest -j8 --output-on-failure
  # Install Simbody.
  - make -j8 install

  ## Install SWIG to build Java/python wrapping.
  - if [[ "$WRAP" = "on" ]]; then if [ "$TRAVIS_OS_NAME" = "osx" ]; then brew install pcre; fi; fi
  - if [[ "$WRAP" = "on" ]]; then mkdir ~/swig-source && cd ~/swig-source; fi
  - if [[ "$WRAP" = "on" ]]; then wget https://github.com/swig/swig/archive/rel-$SWIG_VER.tar.gz; fi
  #- wget http://prdownloads.sourceforge.net/swig/$SWIG.tar.gz
  - if [[ "$WRAP" = "on" ]]; then tar xzf rel-$SWIG_VER.tar.gz && cd swig-rel-$SWIG_VER; fi
  - if [[ "$WRAP" = "on" ]]; then sh autogen.sh && ./configure --prefix=$HOME/swig --disable-ccache && make && make -j8 install; fi
  #- ./configure --prefix=$HOME/swig && make && make -j8 install

  ## Detect if we should check memory leaks with valgrind.
  - cd $TRAVIS_BUILD_DIR
  - if [ "$TRAVIS_OS_NAME" = "linux" ]; then git log --format=%B --no-merges -n 1 | grep '\[ci valgrind\]'; export RUN_VALGRIND=$?; true; fi
  - if [ $RUN_VALGRIND = "0" ]; then export CTEST_FLAGS="-D ExperimentalMemCheck"; fi
  
  ## Decide which tests to exclude.
  # Initialize environment variable.
  - export TESTS_TO_EXCLUDE="unmatched" # This is just for the regex.
  ## On OSX, we know that testInitState fails; exclude it.
  - if [ "$TRAVIS_OS_NAME" = "osx" ]; then export TESTS_TO_EXCLUDE="$TESTS_TO_EXCLUDE|testInitState"; fi
  ## If we are building in debug, there are some tests to ignore.
  - if [ "$BTYPE" = "Debug" ]; then export TESTS_TO_EXCLUDE="$TESTS_TO_EXCLUDE|testInitState|testPrescribedForce|testInducedAccelerations|testAssemblySolver|testCMC|testOptimizationExample|testComponents"; fi

install:
  - mkdir ~/opensim-core-build && cd ~/opensim-core-build
  # Configure OpenSim.
  - cmake $TRAVIS_BUILD_DIR -DBUILD_JAVA_WRAPPING=$WRAP -DBUILD_PYTHON_WRAPPING=$WRAP -DSWIG_EXECUTABLE=$HOME/swig/bin/swig -DSIMBODY_HOME=~/simbody-install -DCMAKE_CXX_FLAGS="-Werror -Wno-error=deprecated-declarations" -DCMAKE_INSTALL_PREFIX=$OPENSIM_HOME -DCMAKE_BUILD_TYPE=$BTYPE
  # Build OpenSim.
  # Build java and python C++ wrapper separately to avoid going over the memory limit.
  - if [[ "$WRAP" = "on" ]]; then make -j$NPROC osimTools osimJavaJNI PyWrap; fi
  # Build whatever remains (at least _opensim, tests and examples).
  - make -j$NPROC;

script:
  # Test OpenSim.
  # TODO On Debug, we need to tell travis not to timeout if it doesn't get
  # any output for more than 10 minutes. We do this using "travis_wait".
  #- if [ "$BTYPE" = "Debug" ]; export NO_TIMEOUT="travis_wait"; fi
  - ctest -j8 --output-on-failure $CTEST_FLAGS --exclude-regex $TESTS_TO_EXCLUDE

  ## Print out valgrind output.
  - if [ $RUN_VALGRIND ]; then find Testing/Temporary -name "MemoryCheck*" -print | xargs cat; fi

  ## Build doxygen documentation.
  - if [ "$BUILD_DOXYGEN" = "on" ]; then make doxygen; fi

  ## Test python wrapping.
  # Install OpenSim. Suppress output.
  - if [ "$WRAP" = "on" ]; then make -j8 install > /dev/null; fi
  # Add OpenSim libraries to library path.
  - if [ "$WRAP" = "on" ]; then export LD_LIBRARY_PATH=$OPENSIM_HOME/lib; fi
  # Go to the python wrapping package directory.
  - if [ "$WRAP" = "on" ]; then cd $OPENSIM_HOME/sdk/python; fi
  # Run the python tests, verbosely.
  - if [ "$WRAP" = "on" ]; then nosetests -v; fi

  ## Ensure that there are no tabs in source code.
  - cd $TRAVIS_BUILD_DIR
  # GREP returns 0 (true) if there are any matches, and
  # we don't want any matches. If there are matches,
  # print a helpful message, and make the test fail by using "false".
  # The GREP command here checks for any tab characters in the the files
  # that match the specified pattern. GREP does not pick up explicit tabs
  # (e.g., literally a \t in a source file).
  - if grep --recursive --include={CMakeLists.txt,*.cpp,*.c,*.h} -P "\t" . ; then echo "Tabs found in the lines shown above. See CONTRIBUTING.md about tabs."; false; fi

  # Maximum size of cache is 100 MB.
  # TODO 100 MB is not big enough. Using default limit of 1 GB for now.
  #- ccache --max-size 100M

before_cache:
  # Show cache statistics.
  - if [ "$TRAVIS_OS_NAME" = "linux" ]; then ccache --show-stats; fi<|MERGE_RESOLUTION|>--- conflicted
+++ resolved
@@ -10,26 +10,16 @@
   include:
     - os: linux
       compiler: clang
-<<<<<<< HEAD
-      env: BTYPE=RelWithDebInfo WRAP=on NPROC=1
+      env: BTYPE=RelWithDebInfo WRAP=on BUILD_DOXYGEN=on NPROC=1
     - os: linux
       compiler: gcc
-      env: BTYPE=RelWithDebInfo WRAP=off NPROC=3
+      env: BTYPE=RelWithDebInfo WRAP=off BUILD_DOXYGEN=off NPROC=3
     - os: linux
       compiler: clang
-      env: BTYPE=Debug WRAP=off NPROC=3
+      env: BTYPE=Debug WRAP=off BUILD_DOXYGEN=off NPROC=3
     - os: osx
       compiler: clang
-      env: BTYPE=RelWithDebInfo WRAP=off NPROC=3
-=======
-      env: BUILD_WRAPPING=on NPROC=1 BUILD_DOXYGEN=on
-    - os: linux
-      compiler: gcc
-      env: BUILD_WRAPPING=off NPROC=3 BUILD_DOXYGEN=off
-    - os: osx
-      compiler: clang
-      env: BUILD_WRAPPING=off NPROC=3 BUILD_DOXYGEN=off
->>>>>>> 16ed6e04
+      env: BTYPE=RelWithDebInfo WRAP=off BUILD_DOXYGEN=off NPROC=3
 
 env:
   global:
