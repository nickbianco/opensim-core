--- conflicted
+++ resolved
@@ -127,11 +127,7 @@
 
 AddDependency(NAME       docopt
               URL        https://github.com/docopt/docopt.cpp.git
-<<<<<<< HEAD
-              TAG        0237c9adc88b1165d77b8303b1fb70d676d4d11e)
-=======
               TAG        725519e2441b47e51f4c3ee35fc4edb926bcc262)
->>>>>>> 9833bbe6
  
 #######################
 
