
if(Matlab_FOUND)
    if(BUILD_TESTING)
        add_subdirectory(tests)
    endif()
endif()

# Install.
# --------
install(DIRECTORY examples/ DESTINATION "${OPENSIM_INSTALL_MATLABEXDIR}")
install(DIRECTORY Hopper_Device DESTINATION "${OPENSIM_INSTALL_MATLABEXDIR}")
install(DIRECTORY Utilities DESTINATION "${OPENSIM_INSTALL_MATLABEXDIR}")
install(DIRECTORY OpenSenseExample DESTINATION "${OPENSIM_INSTALL_MATLABEXDIR}")
install(DIRECTORY Dynamic_Walking_Tutorials/Dynamic_Walker_Builder
        DESTINATION "${OPENSIM_INSTALL_MATLABEXDIR}")
install(DIRECTORY Dynamic_Walking_Tutorials/Dynamic_Walker_Challenge
        DESTINATION "${OPENSIM_INSTALL_MATLABEXDIR}"
        # These files have not yet been updated for 4.0:
        PATTERN "DesignMainStarterWithControls.m" EXCLUDE
        PATTERN "AddCoordinateActuator.m" EXCLUDE
        PATTERN "AddMillardMuscle.m" EXCLUDE
        PATTERN "AddPathActuator.m" EXCLUDE
        PATTERN "IntegrateOpenSimPlant.m" EXCLUDE
        PATTERN "Main_WalkerForwardSim.m" EXCLUDE
        PATTERN "Main_WalkerForwardSimWithControls.m" EXCLUDE
        PATTERN "OpenSimPlantControlsFunction.m" EXCLUDE
        PATTERN "OpenSimPlantFunction.m" EXCLUDE
        PATTERN "Simulation_using_Matlab_Integration.m" EXCLUDE)
install(DIRECTORY CustomStaticOptimization DESTINATION "${OPENSIM_INSTALL_MATLABEXDIR}")

# Remove parts from the hopper device example that the tutorial audience is
# expected to fill in.
# Anything matching `% ANSWER{ ... % }` is cut from the file.
foreach(fname RunHopper RunHopperWithDevice)
    set(file_contents "")
    file(STRINGS Hopper_Device/${fname}_answers.m file_contents_answers)
    list(LENGTH file_contents_answers num_lines)
    set(line_num 0)
    while(${line_num} LESS ${num_lines})
        list(GET file_contents_answers ${line_num} current_line)
        if("${current_line}" MATCHES "% ANSWER{")
            while(NOT "${current_line}" MATCHES "% }")
                math(EXPR line_num "${line_num} + 1")
                list(GET file_contents_answers ${line_num} current_line)
            endwhile()
            # Add an empty line in place of the ANSWERS block.
            set(file_contents "${file_contents}\n")
        else()
            set(file_contents "${file_contents}${current_line}\n")
        endif()
        math(EXPR line_num "${line_num} + 1")
    endwhile()
    file(WRITE "${CMAKE_CURRENT_BINARY_DIR}/Hopper_Device/${fname}.m"
               "${file_contents}")
    install(FILES       "${CMAKE_CURRENT_BINARY_DIR}/Hopper_Device/${fname}.m"
            DESTINATION "${OPENSIM_INSTALL_MATLABEXDIR}/Hopper_Device")
endforeach()

# Copy example model and data files to use in Examples.
file(COPY "examples/Moco/exampleSquatToStand/squatToStand_3dof9musc.osim"
        DESTINATION
        "${CMAKE_BINARY_DIR}/Examples/Moco/exampleSquatToStand")

<<<<<<< HEAD
# Copy Geometry folder for squat-to-stand examples
install(DIRECTORY "${CMAKE_CURRENT_SOURCE_DIR}/OpenSenseExample/Geometry/"
        DESTINATION
        "${OPENSIM_INSTALL_MATLABEXDIR}/Moco/exampleSquatToStand/Geometry/")
install(DIRECTORY "${CMAKE_CURRENT_SOURCE_DIR}/OpenSenseExample/Geometry/"
        DESTINATION
        "${OPENSIM_INSTALL_PYTHONEXDIR}/Moco/exampleSquatToStand/Geometry/")
=======
# Copy Geometry folder for Moco 2D walking examples
install(DIRECTORY "${CMAKE_CURRENT_SOURCE_DIR}/OpenSenseExample/Geometry/"
        DESTINATION
        "${OPENSIM_INSTALL_MATLABEXDIR}/Moco/example2DWalking/Geometry/")
>>>>>>> 36f88ea0

# The configureOpenSim.m script contains paths into the OpenSim installation
# that may be different on different platforms, so we configure it with CMake
# variables.
file(RELATIVE_PATH matlabexdir_to_install_dir
    "${CMAKE_INSTALL_PREFIX}/${OPENSIM_INSTALL_MATLABEXDIR}"
    "${CMAKE_INSTALL_PREFIX}")
configure_file(configureOpenSim.m.in
    "${CMAKE_CURRENT_BINARY_DIR}/configureOpenSim.m" @ONLY)
install(FILES "${CMAKE_CURRENT_BINARY_DIR}/configureOpenSim.m"
        DESTINATION "${OPENSIM_INSTALL_MATLABEXDIR}")<|MERGE_RESOLUTION|>--- conflicted
+++ resolved
@@ -61,7 +61,6 @@
         DESTINATION
         "${CMAKE_BINARY_DIR}/Examples/Moco/exampleSquatToStand")
 
-<<<<<<< HEAD
 # Copy Geometry folder for squat-to-stand examples
 install(DIRECTORY "${CMAKE_CURRENT_SOURCE_DIR}/OpenSenseExample/Geometry/"
         DESTINATION
@@ -69,12 +68,11 @@
 install(DIRECTORY "${CMAKE_CURRENT_SOURCE_DIR}/OpenSenseExample/Geometry/"
         DESTINATION
         "${OPENSIM_INSTALL_PYTHONEXDIR}/Moco/exampleSquatToStand/Geometry/")
-=======
+        
 # Copy Geometry folder for Moco 2D walking examples
 install(DIRECTORY "${CMAKE_CURRENT_SOURCE_DIR}/OpenSenseExample/Geometry/"
         DESTINATION
         "${OPENSIM_INSTALL_MATLABEXDIR}/Moco/example2DWalking/Geometry/")
->>>>>>> 36f88ea0
 
 # The configureOpenSim.m script contains paths into the OpenSim installation
 # that may be different on different platforms, so we configure it with CMake
